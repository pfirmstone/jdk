--- conflicted
+++ resolved
@@ -56,12 +56,9 @@
         System.loadLibrary("GetXSpace");
     }
 
-<<<<<<< HEAD
     private static SecurityManager [] sma = { null, new Allow(), new DenyFSA(),
                                               new DenyRead() };
-=======
     private static final Pattern DF_PATTERN = Pattern.compile("([^\\s]+)\\s+(\\d+)\\s+(\\d+)\\s+(\\d+)\\s+\\d+%\\s+([^\\s].*)\n");
->>>>>>> 31452788
 
     private static int fail = 0;
     private static int pass = 0;
