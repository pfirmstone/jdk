/*
 * Copyright (c) 2013, Oracle and/or its affiliates. All rights reserved.
 * DO NOT ALTER OR REMOVE COPYRIGHT NOTICES OR THIS FILE HEADER.
 *
 * This code is free software; you can redistribute it and/or modify it
 * under the terms of the GNU General Public License version 2 only, as
 * published by the Free Software Foundation.
 *
 * This code is distributed in the hope that it will be useful, but WITHOUT
 * ANY WARRANTY; without even the implied warranty of MERCHANTABILITY or
 * FITNESS FOR A PARTICULAR PURPOSE.  See the GNU General Public License
 * version 2 for more details (a copy is included in the LICENSE file that
 * accompanied this code).
 *
 * You should have received a copy of the GNU General Public License version
 * 2 along with this work; if not, write to the Free Software Foundation,
 * Inc., 51 Franklin St, Fifth Floor, Boston, MA 02110-1301 USA.
 *
 * Please contact Oracle, 500 Oracle Parkway, Redwood Shores, CA 94065 USA
 * or visit www.oracle.com if you need additional information or have any
 * questions.
 */
/**
 * @test
 * @bug 8004476
 * @summary test XSLT extension functions
 * @run main/othervm -Djava.security.manager=allow XSLTExFuncTest
 */

import java.io.StringWriter;
import java.security.AllPermission;
import java.security.CodeSource;
import java.security.Permission;
import java.security.PermissionCollection;
import java.security.Permissions;
import java.security.Policy;
import java.security.ProtectionDomain;
import javax.xml.transform.*;
import javax.xml.transform.sax.SAXSource;
import javax.xml.transform.stream.StreamResult;
import org.xml.sax.InputSource;

/**
<<<<<<< HEAD
 * test XSLT extension functions
 *
 * @author huizhe.wang@oracle.com
=======
 * @test
 * @bug 8004476 8343001
 * @summary test XSLT extension functions
 * @run main/othervm XSLTExFuncTest
>>>>>>> 8e9ba788
 */
public class XSLTExFuncTest extends TestBase {

    final static String ENABLE_EXTENSION_FUNCTIONS = "http://www.oracle.com/xml/jaxp/properties/enableExtensionFunctions";
    final static String CLASSNAME = "DocumentBuilderFactoryImpl";

    /**
     * Creates a new instance of StreamReader
     */
    public XSLTExFuncTest(String name) {
        super(name);
    }
    boolean hasSM;
    String xslFile, xslFileId;
    String xmlFile, xmlFileId;

    protected void setUp() {
        super.setUp();
        xmlFile = filepath + "/tokenize.xml";
        xslFile = filepath + "/tokenize.xsl";

        /**
         * On Windows platform it needs triple '/' for valid URL while double '/' is enough on Linux or Solaris.
         * Here use file:/// directly to make it work on Windows and it will not impact other platforms.
         */
        xslFileId = "file:///" + xslFile;
    }

    /**
     * @param args the command line arguments
     */
    public static void main(String[] args) {
        XSLTExFuncTest test = new XSLTExFuncTest("OneTest");
        test.setUp();

        test.testExtFunc();
        test.testExtFuncNotAllowed();
        test.testEnableExtFunc();
        test.testTemplatesEnableExtFunc();
        test.tearDown();

    }

    /**
     * As of JDK-8343001, extension function is disabled by default.
     */
    public void testExtFunc() {
        TransformerFactory factory = TransformerFactory.newInstance();

        try {
            transform(factory);
        } catch (TransformerConfigurationException e) {
            fail(e.getMessage());
        } catch (TransformerException ex) {
            //expected since extension function is disallowed
            System.out.println("testExtFunc: OK");
        }
    }

    /**
     * Security is enabled, extension function not allowed
     */
    public void testExtFuncNotAllowed() {
        Policy p = new SimplePolicy(new AllPermission());
        Policy.setPolicy(p);
        System.setSecurityManager(new SecurityManager());
        TransformerFactory factory = TransformerFactory.newInstance();

        try {
            transform(factory);
        } catch (TransformerConfigurationException e) {
            fail(e.getMessage());
        } catch (TransformerException ex) {
            //expected since extension function is disallowed
            System.out.println("testExtFuncNotAllowed: OK");
        } finally {
            System.setSecurityManager(null);
        }
    }

    /**
     * Security is enabled, use new feature: enableExtensionFunctions
     */
    public void testEnableExtFunc() {
        Policy p = new SimplePolicy(new AllPermission());
        Policy.setPolicy(p);
        System.setSecurityManager(new SecurityManager());
        TransformerFactory factory = TransformerFactory.newInstance();

        /**
         * Use of the extension function 'http://exslt.org/strings:tokenize' is
         * not allowed when the secure processing feature is set to true.
         * Attempt to use the new property to enable extension function
         */
        boolean isExtensionSupported = enableExtensionFunction(factory);

        try {
            transform(factory);
            System.out.println("testEnableExt: OK");
        } catch (TransformerConfigurationException e) {
            fail(e.getMessage());
        } catch (TransformerException e) {
            fail(e.getMessage());
        } finally {
            System.setSecurityManager(null);
        }
    }

    /**
     * use Templates template = factory.newTemplates(new StreamSource( new
     * FileInputStream(xslFilename))); // Use the template to create a
     * transformer Transformer xformer = template.newTransformer();
     *
     * @param factory
     * @return
     */
    /**
     * Security is enabled, use new feature: enableExtensionFunctions Use the
     * template to create a transformer
     */
    public void testTemplatesEnableExtFunc() {
        Policy p = new SimplePolicy(new AllPermission());
        Policy.setPolicy(p);
        System.setSecurityManager(new SecurityManager());
        TransformerFactory factory = TransformerFactory.newInstance();

        /**
         * Use of the extension function 'http://exslt.org/strings:tokenize' is
         * not allowed when the secure processing feature is set to true.
         * Attempt to use the new property to enable extension function
         */
        boolean isExtensionSupported = enableExtensionFunction(factory);

        try {
            SAXSource xslSource = new SAXSource(new InputSource(xslFile));
            xslSource.setSystemId(xslFileId);
            Templates template = factory.newTemplates(xslSource);
            Transformer transformer = template.newTransformer();
            StringWriter stringResult = new StringWriter();
            Result result = new StreamResult(stringResult);
            transformer.transform(new SAXSource(new InputSource(xmlFile)), result);
            System.out.println("testTemplatesEnableExtFunc: OK");
        } catch (TransformerConfigurationException e) {
            fail(e.getMessage());
        } catch (TransformerException e) {
            fail(e.getMessage());
        } finally {
            System.setSecurityManager(null);
        }
    }

    boolean enableExtensionFunction(TransformerFactory factory) {
        boolean isSupported = true;
        try {
            factory.setFeature(ENABLE_EXTENSION_FUNCTIONS, true);
        } catch (TransformerConfigurationException ex) {
            isSupported = false;
        }
        return isSupported;
    }

    void transform(TransformerFactory factory) throws TransformerConfigurationException, TransformerException {
        SAXSource xslSource = new SAXSource(new InputSource(xslFile));
        xslSource.setSystemId(xslFileId);
        Transformer transformer = factory.newTransformer(xslSource);
        StringWriter stringResult = new StringWriter();
        Result result = new StreamResult(stringResult);
        transformer.transform(new SAXSource(new InputSource(xmlFile)), result);
    }

    class SimplePolicy extends Policy {

        private final Permissions perms;

        public SimplePolicy(Permission... permissions) {
            perms = new Permissions();
            for (Permission permission : permissions) {
                perms.add(permission);
            }
        }

        @Override
        public PermissionCollection getPermissions(CodeSource cs) {
            return perms;
        }

        @Override
        public PermissionCollection getPermissions(ProtectionDomain pd) {
            return perms;
        }

        @Override
        public boolean implies(ProtectionDomain pd, Permission p) {
            return perms.implies(p);
        }

        //for older jdk
        @Override
        public void refresh() {
        }
    }
}<|MERGE_RESOLUTION|>--- conflicted
+++ resolved
@@ -41,16 +41,9 @@
 import org.xml.sax.InputSource;
 
 /**
-<<<<<<< HEAD
  * test XSLT extension functions
  *
  * @author huizhe.wang@oracle.com
-=======
- * @test
- * @bug 8004476 8343001
- * @summary test XSLT extension functions
- * @run main/othervm XSLTExFuncTest
->>>>>>> 8e9ba788
  */
 public class XSLTExFuncTest extends TestBase {
 
