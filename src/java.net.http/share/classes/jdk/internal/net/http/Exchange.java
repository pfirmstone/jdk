/*
 * Copyright (c) 2015, 2025, Oracle and/or its affiliates. All rights reserved.
 * DO NOT ALTER OR REMOVE COPYRIGHT NOTICES OR THIS FILE HEADER.
 *
 * This code is free software; you can redistribute it and/or modify it
 * under the terms of the GNU General Public License version 2 only, as
 * published by the Free Software Foundation.  Oracle designates this
 * particular file as subject to the "Classpath" exception as provided
 * by Oracle in the LICENSE file that accompanied this code.
 *
 * This code is distributed in the hope that it will be useful, but WITHOUT
 * ANY WARRANTY; without even the implied warranty of MERCHANTABILITY or
 * FITNESS FOR A PARTICULAR PURPOSE.  See the GNU General Public License
 * version 2 for more details (a copy is included in the LICENSE file that
 * accompanied this code).
 *
 * You should have received a copy of the GNU General Public License version
 * 2 along with this work; if not, write to the Free Software Foundation,
 * Inc., 51 Franklin St, Fifth Floor, Boston, MA 02110-1301 USA.
 *
 * Please contact Oracle, 500 Oracle Parkway, Redwood Shores, CA 94065 USA
 * or visit www.oracle.com if you need additional information or have any
 * questions.
 */

package jdk.internal.net.http;

import java.io.IOException;
import java.net.InetSocketAddress;
import java.net.ProtocolException;
import java.net.ProxySelector;
import java.net.URI;
import java.net.URISyntaxException;
import java.net.URLPermission;
import java.security.AccessControlContext;
import java.time.Duration;
import java.util.List;
import java.util.Map;
import java.util.Optional;
import java.util.concurrent.CompletableFuture;
import java.util.concurrent.Executor;
import java.util.concurrent.TimeUnit;
import java.util.concurrent.TimeoutException;
import java.util.concurrent.atomic.AtomicInteger;
import java.util.concurrent.atomic.AtomicReference;
import java.util.function.Function;
import java.net.http.HttpClient;
import java.net.http.HttpHeaders;
import java.net.http.HttpResponse;
import java.net.http.HttpTimeoutException;

import jdk.internal.net.http.HttpClientImpl.DelegatingExecutor;
import jdk.internal.net.http.common.Logger;
import jdk.internal.net.http.common.MinimalFuture;
import jdk.internal.net.http.common.Utils;
import jdk.internal.net.http.common.Log;

import static jdk.internal.net.http.common.Utils.permissionForProxy;

/**
 * One request/response exchange (handles 100/101 intermediate response also).
 * depth field used to track number of times a new request is being sent
 * for a given API request. If limit exceeded exception is thrown.
 *
 * Security check is performed here:
 * - uses AccessControlContext captured at API level
 * - checks for appropriate URLPermission for request
 * - if permission allowed, grants equivalent SocketPermission to call
 * - in case of direct HTTP proxy, checks additionally for access to proxy
 *    (CONNECT proxying uses its own Exchange, so check done there)
 *
 */
final class Exchange<T> {

    static final int MAX_NON_FINAL_RESPONSES =
            Utils.getIntegerNetProperty("jdk.httpclient.maxNonFinalResponses", 8);
    final Logger debug = Utils.getDebugLogger(this::dbgString, Utils.DEBUG);

    final HttpRequestImpl request;
    final HttpClientImpl client;
    volatile ExchangeImpl<T> exchImpl;
    volatile CompletableFuture<? extends ExchangeImpl<T>> exchangeCF;
    volatile CompletableFuture<Void> bodyIgnored;

    // used to record possible cancellation raised before the exchImpl
    // has been established.
<<<<<<< HEAD
    private volatile IOException failed;
    @SuppressWarnings("removal")
    final AccessControlContext acc;
=======
    private final AtomicReference<IOException> failed = new AtomicReference<>();
>>>>>>> 3804082c
    final MultiExchange<T> multi;
    final DelegatingExecutor parentExecutor;
    volatile boolean upgrading; // to HTTP/2
    volatile boolean upgraded;  // to HTTP/2
    final PushGroup<T> pushGroup;
    final String dbgTag;

    // Keeps track of the underlying connection when establishing an HTTP/2
    // exchange so that it can be aborted/timed out mid setup.
    final ConnectionAborter connectionAborter = new ConnectionAborter();

    final AtomicInteger nonFinalResponses = new AtomicInteger();

    Exchange(HttpRequestImpl request, MultiExchange<T> multi) {
        this.request = request;
        this.upgrading = false;
        this.client = multi.client();
        this.multi = multi;
        this.acc = multi.acc;
        this.parentExecutor = multi.executor;
        this.pushGroup = multi.pushGroup;
        this.dbgTag = "Exchange";
    }

    /* If different AccessControlContext to be used  */
    Exchange(HttpRequestImpl request,
             MultiExchange<T> multi,
             @SuppressWarnings("removal") AccessControlContext acc)
    {
        this.request = request;
        this.acc = acc;
        this.upgrading = false;
        this.client = multi.client();
        this.multi = multi;
        this.parentExecutor = multi.executor;
        this.pushGroup = multi.pushGroup;
        this.dbgTag = "Exchange";
    }

    PushGroup<T> getPushGroup() {
        return pushGroup;
    }

    DelegatingExecutor executor() {
        return parentExecutor;
    }

    public HttpRequestImpl request() {
        return request;
    }

    public Optional<Duration> remainingConnectTimeout() {
        return multi.remainingConnectTimeout();
    }

    HttpClientImpl client() {
        return client;
    }

    // Keeps track of the underlying connection when establishing an HTTP/2
    // exchange so that it can be aborted/timed out mid setup.
    static final class ConnectionAborter {
        private volatile HttpConnection connection;
        private volatile boolean closeRequested;
        private volatile Throwable cause;

        void connection(HttpConnection connection) {
            boolean closeRequested;
            synchronized (this) {
                // check whether this new connection should be
                // closed
                closeRequested = this.closeRequested;
                if (!closeRequested) {
                    this.connection = connection;
                } else {
                    // assert this.connection == null
                    this.closeRequested = false;
                }
            }
            if (closeRequested) closeConnection(connection, cause);
        }

        void closeConnection(Throwable error) {
            HttpConnection connection;
            Throwable cause;
            synchronized (this) {
                cause = this.cause;
                if (cause == null) {
                    cause = error;
                }
                connection = this.connection;
                if (connection == null) {
                    closeRequested = true;
                    this.cause = cause;
                } else {
                    this.connection = null;
                    this.cause = null;
                }
            }
            closeConnection(connection, cause);
        }

        HttpConnection disable() {
            HttpConnection connection;
            synchronized (this) {
                connection = this.connection;
                this.connection = null;
                this.closeRequested = false;
                this.cause = null;
            }
            return connection;
        }

        private static void closeConnection(HttpConnection connection, Throwable cause) {
            if (connection != null) {
                try {
                    connection.close(cause);
                } catch (Throwable t) {
                    // ignore
                }
            }
        }
    }

    // Called for 204 response - when no body is permitted
    // This is actually only needed for HTTP/1.1 in order
    // to return the connection to the pool (or close it)
    void nullBody(HttpResponse<T> resp, Throwable t) {
        exchImpl.nullBody(resp, t);
    }

    public CompletableFuture<T> readBodyAsync(HttpResponse.BodyHandler<T> handler) {
        // If we received a 407 while establishing the exchange
        // there will be no body to read: bodyIgnored will be true,
        // and exchImpl will be null (if we were trying to establish
        // an HTTP/2 tunnel through an HTTP/1.1 proxy)
        if (bodyIgnored != null) return MinimalFuture.completedFuture(null);

        // The connection will not be returned to the pool in the case of WebSocket
        return exchImpl.readBodyAsync(handler, !request.isWebSocket(), parentExecutor)
                .whenComplete((r,t) -> exchImpl.completed());
    }

    /**
     * Called after a redirect or similar kind of retry where a body might
     * be sent but we don't want it. Should send a RESET in h2. For http/1.1
     * we can consume small quantity of data, or close the connection in
     * other cases.
     */
    public CompletableFuture<Void> ignoreBody() {
        if (bodyIgnored != null) return bodyIgnored;
        return exchImpl.ignoreBody();
    }

    /**
     * Called when a new exchange is created to replace this exchange.
     * At this point it is guaranteed that readBody/readBodyAsync will
     * not be called.
     */
    public void released() {
        ExchangeImpl<?> impl = exchImpl;
        if (impl != null) impl.released();
        // Don't set exchImpl to null here. We need to keep
        // it alive until it's replaced by a Stream in wrapForUpgrade.
        // Setting it to null here might get it GC'ed too early, because
        // the Http1Response is now only weakly referenced by the Selector.
    }

    public void cancel() {
        // cancel can be called concurrently before or at the same time
        // that the exchange impl is being established.
        // In that case we won't be able to propagate the cancellation
        // right away
        if (exchImpl != null) {
            exchImpl.cancel();
        } else {
            // no impl - can't cancel impl yet.
            // call cancel(IOException) instead which takes care
            // of race conditions between impl/cancel.
            cancel(new IOException("Request cancelled"));
        }
    }

    public void cancel(IOException cause) {
        if (debug.on()) debug.log("cancel exchImpl: %s, with \"%s\"", exchImpl, cause);
        // If the impl is non null, propagate the exception right away.
        // Otherwise record it so that it can be propagated once the
        // exchange impl has been established.
        ExchangeImpl<?> impl;
        IOException closeReason = null;
        synchronized (this) {
            impl =  exchImpl;
            if (impl == null) {
                // no impl yet. record the exception
                failed.compareAndSet(null, cause);
            }
        }
        if (impl != null) {
            // propagate the exception to the impl
            if (debug.on()) debug.log("Cancelling exchImpl: %s", exchImpl);
            impl.cancel(cause);
        } else {
             // abort/close the connection if setting up the exchange. This can
            // be important when setting up HTTP/2
            closeReason = failed.get();
            if (closeReason != null) {
                connectionAborter.closeConnection(closeReason);
            }

            // now call checkCancelled to recheck the impl.
            // if the failed state is set and the impl is not null, reset
            // the failed state and propagate the exception to the impl.
            checkCancelled();
        }
    }

    // This method will raise an exception if one was reported and if
    // it is possible to do so. If the exception can be raised, then
    // the failed state will be reset. Otherwise, the failed state
    // will persist until the exception can be raised and the failed state
    // can be cleared.
    // Takes care of possible race conditions.
    private void checkCancelled() {
        ExchangeImpl<?> impl = null;
        IOException cause = null;
        CompletableFuture<? extends ExchangeImpl<T>> cf = null;
        if (failed.get() != null) {
            synchronized (this) {
                cause = failed.get();
                impl = exchImpl;
                cf = exchangeCF;
            }
        }
        if (cause == null) return;
        if (impl != null) {
            // The exception is raised by propagating it to the impl.
            if (debug.on()) debug.log("Cancelling exchImpl: %s", impl);
            impl.cancel(cause);
            synchronized (this) {
                if (impl == exchImpl) {
                    failed.compareAndSet(cause, null);
                }
            }
        } else {
            Log.logTrace("Exchange: request [{0}/timeout={1}ms] no impl is set."
                         + "\n\tCan''t cancel yet with {2}",
                         request.uri(),
                         request.timeout().isPresent() ?
                         // calling duration.toMillis() can throw an exception.
                         // this is just debugging, we don't care if it overflows.
                         (request.timeout().get().getSeconds() * 1000
                          + request.timeout().get().getNano() / 1000000) : -1,
                         cause);
            if (cf != null) cf.completeExceptionally(cause);
        }
    }

    <T> CompletableFuture<T> checkCancelled(CompletableFuture<T> cf, HttpConnection connection) {
        return cf.handle((r,t) -> {
            if (t == null) {
                if (multi.requestCancelled()) {
                    // if upgraded, we don't close the connection.
                    // cancelling will be handled by the HTTP/2 exchange
                    // in its own time.
                    if (!upgraded) {
                        t = getCancelCause();
                        if (t == null) t = new IOException("Request cancelled");
                        if (debug.on()) debug.log("exchange cancelled during connect: " + t);
                        try {
                            connection.close(t);
                        } catch (Throwable x) {
                            if (debug.on()) debug.log("Failed to close connection", x);
                        }
                        return MinimalFuture.<T>failedFuture(t);
                    }
                }
            }
            return cf;
        }).thenCompose(Function.identity());
    }

    public void h2Upgrade() {
        upgrading = true;
        request.setH2Upgrade(this);
    }

    synchronized IOException failed(IOException io) {
        IOException cause = failed.compareAndExchange(null, io);
        return cause == null ? io : cause;
    }

    synchronized IOException getCancelCause() {
        return failed.get();
    }

    // get/set the exchange impl, solving race condition issues with
    // potential concurrent calls to cancel() or cancel(IOException)
    private CompletableFuture<? extends ExchangeImpl<T>>
    establishExchange(HttpConnection connection) {
        if (debug.on()) {
            debug.log("establishing exchange for %s,%n\t proxy=%s",
                      request, request.proxy());
        }
        // check if we have been cancelled first.
        Throwable t = getCancelCause();
        checkCancelled();
        if (t != null) {
            if (debug.on()) {
                debug.log("exchange was cancelled: returned failed cf (%s)", String.valueOf(t));
            }
            return exchangeCF = MinimalFuture.failedFuture(t);
        }

        CompletableFuture<? extends ExchangeImpl<T>> cf, res;
        cf = ExchangeImpl.get(this, connection);
        // We should probably use a VarHandle to get/set exchangeCF
        // instead - as we need CAS semantics.
        synchronized (this) { exchangeCF = cf; };
        res = cf.whenComplete((r,x) -> {
            synchronized (Exchange.this) {
                if (exchangeCF == cf) exchangeCF = null;
            }
        });
        checkCancelled();
        return res.thenCompose((eimpl) -> {
                    // recheck for cancelled, in case of race conditions
                    exchImpl = eimpl;
                    IOException tt = getCancelCause();
                    checkCancelled();
                    if (tt != null) {
                        return MinimalFuture.failedFuture(tt);
                    } else {
                        // Now we're good to go. Because exchImpl is no longer
                        // null cancel() will be able to propagate directly to
                        // the impl after this point ( if needed ).
                        return MinimalFuture.completedFuture(eimpl);
                    } });
    }

    // Completed HttpResponse will be null if response succeeded
    // will be a non null responseAsync if expect continue returns an error

    public CompletableFuture<Response> responseAsync() {
        return responseAsyncImpl(null);
    }

    CompletableFuture<Response> responseAsyncImpl(HttpConnection connection) {
        SecurityException e = checkPermissions();
        if (e != null) {
            return MinimalFuture.failedFuture(e);
        } else {
            return responseAsyncImpl0(connection);
        }
    }

    // check whether the headersSentCF was completed exceptionally with
    // ProxyAuthorizationRequired. If so the Response embedded in the
    // exception is returned. Otherwise we proceed.
    private CompletableFuture<Response> checkFor407(ExchangeImpl<T> ex, Throwable t,
                                                    Function<ExchangeImpl<T>,CompletableFuture<Response>> andThen) {
        t = Utils.getCompletionCause(t);
        if (t instanceof ProxyAuthenticationRequired) {
            if (debug.on()) debug.log("checkFor407: ProxyAuthenticationRequired: building synthetic response");
            bodyIgnored = MinimalFuture.completedFuture(null);
            Response proxyResponse = ((ProxyAuthenticationRequired)t).proxyResponse;
            HttpConnection c = ex == null ? null : ex.connection();
            Response syntheticResponse = new Response(request, this,
                    proxyResponse.headers, c, proxyResponse.statusCode,
                    proxyResponse.version, true);
            return MinimalFuture.completedFuture(syntheticResponse);
        } else if (t != null) {
            if (debug.on()) debug.log("checkFor407: no response - %s", (Object)t);
            return MinimalFuture.failedFuture(t);
        } else {
            if (debug.on()) debug.log("checkFor407: all clear");
            return andThen.apply(ex);
        }
    }

    private CompletableFuture<Response> startSendingBody(DelegatingExecutor executor) {
        return exchImpl.sendBodyAsync()
                        .thenCompose(exIm -> exIm.getResponseAsync(executor));
    }

    // After sending the request headers, if no ProxyAuthorizationRequired
    // was raised and the expectContinue flag is on, we need to wait
    // for the 100-Continue response
    private CompletableFuture<Response> expectContinue(ExchangeImpl<T> ex) {
        assert request.expectContinue();

        long responseTimeoutMillis = 5000;
        if (request.timeout().isPresent()) {
            final long timeoutMillis = request.timeout().get().toMillis();
            responseTimeoutMillis = Math.min(responseTimeoutMillis, timeoutMillis);
        }

        return ex.getResponseAsync(parentExecutor)
                .completeOnTimeout(null, responseTimeoutMillis, TimeUnit.MILLISECONDS)
                .thenCompose((Response r1) -> {
                    // The response will only be null if there was a timeout
                    // send body regardless
                    if (r1 == null) {
                        if (debug.on())
                            debug.log("Setting ExpectTimeoutRaised and sending request body");
                        exchImpl.setExpectTimeoutRaised();
                        CompletableFuture<Response> cf = startSendingBody(parentExecutor);
                        cf = wrapForUpgrade(cf);
                        cf = wrapForLog(cf);
                        return cf;
                    }

                    Log.logResponse(r1::toString);
                    int rcode = r1.statusCode();
                    if (rcode == 100) {
                        nonFinalResponses.incrementAndGet();
                        Log.logTrace("Received 100-Continue: sending body");
                        if (debug.on()) debug.log("Received 100-Continue for %s", r1);
                        CompletableFuture<Response> cf = startSendingBody(parentExecutor);
                        cf = wrapForUpgrade(cf);
                        cf = wrapForLog(cf);
                        return cf;
                    } else {
                        Log.logTrace("Expectation failed: Received {0}",
                                rcode);
                        if (debug.on()) debug.log("Expect-Continue failed (%d) for: %s", rcode, r1);
                        if (upgrading && rcode == 101) {
                            IOException failed = new IOException(
                                    "Unable to handle 101 while waiting for 100");
                            return MinimalFuture.failedFuture(failed);
                        }
                        exchImpl.expectContinueFailed(rcode);
                        return MinimalFuture.completedFuture(r1);
                    }
                });
    }

    // After sending the request headers, if no ProxyAuthorizationRequired
    // was raised and the expectContinue flag is off, we can immediately
    // send the request body and proceed.
    private CompletableFuture<Response> sendRequestBody(ExchangeImpl<T> ex) {
        assert !request.expectContinue();
        if (debug.on()) debug.log("sendRequestBody");
        CompletableFuture<Response> cf = startSendingBody(parentExecutor);
        cf = wrapForUpgrade(cf);
        // after 101 is handled we check for other 1xx responses
        cf = cf.thenCompose(this::ignore1xxResponse);
        cf = wrapForLog(cf);
        return cf;
    }

    /**
     * Checks whether the passed Response has a status code between 102 and 199 (both inclusive).
     * If so, then that {@code Response} is considered intermediate informational response and is
     * ignored by the client. This method then creates a new {@link CompletableFuture} which
     * completes when a subsequent response is sent by the server. Such newly constructed
     * {@link CompletableFuture} will not complete till a "final" response (one which doesn't have
     * a response code between 102 and 199 inclusive) is sent by the server. The returned
     * {@link CompletableFuture} is thus capable of handling multiple subsequent intermediate
     * informational responses from the server.
     * <p>
     * If the passed Response doesn't have a status code between 102 and 199 (both inclusive) then
     * this method immediately returns back a completed {@link CompletableFuture} with the passed
     * {@code Response}.
     * </p>
     *
     * @param rsp The response
     * @return A {@code CompletableFuture} with the final response from the server
     */
    private CompletableFuture<Response> ignore1xxResponse(final Response rsp) {
        final int statusCode = rsp.statusCode();
        // we ignore any response code which is 1xx.
        // For 100 (with the request configured to expect-continue) and 101, we handle it
        // specifically as defined in the RFC-9110, outside of this method.
        // As noted in RFC-9110, section 15.2.1, if response code is 100 and if the request wasn't
        // configured with expectContinue, then we ignore the 100 response and wait for the final
        // response (just like any other 1xx response).
        // Any other response code between 102 and 199 (both inclusive) aren't specified in the
        // "HTTP semantics" RFC-9110. The spec states that these 1xx response codes are informational
        // and interim and the client can choose to ignore them and continue to wait for the
        // final response (headers)
        if ((statusCode >= 102 && statusCode <= 199)
                || (statusCode == 100 && !request.expectContinue)) {
            Log.logTrace("Ignoring (1xx informational) response code {0}", rsp.statusCode());
            if (debug.on()) {
                debug.log("Ignoring (1xx informational) response code "
                        + rsp.statusCode());
            }
            assert exchImpl != null : "Illegal state - current exchange isn't set";
            int count = nonFinalResponses.incrementAndGet();
            if (MAX_NON_FINAL_RESPONSES > 0 && (count < 0 || count > MAX_NON_FINAL_RESPONSES)) {
                return MinimalFuture.failedFuture(
                        new ProtocolException(String.format(
                                "Too many interim responses received: %s > %s",
                                count, MAX_NON_FINAL_RESPONSES)));
            } else {
                // ignore this Response and wait again for the subsequent response headers
                final CompletableFuture<Response> cf = exchImpl.getResponseAsync(parentExecutor);
                // we recompose the CF again into the ignore1xxResponse check/function because
                // the 1xx response is allowed to be sent multiple times for a request, before
                // a final response arrives
                return cf.thenCompose(this::ignore1xxResponse);
            }
        } else {
            // return the already completed future
            return MinimalFuture.completedFuture(rsp);
        }
    }

    CompletableFuture<Response> responseAsyncImpl0(HttpConnection connection) {
        Function<ExchangeImpl<T>, CompletableFuture<Response>> after407Check;
        bodyIgnored = null;
        if (request.expectContinue()) {
            request.setSystemHeader("Expect", "100-Continue");
            Log.logTrace("Sending Expect: 100-Continue");
            // wait for 100-Continue before sending body
            after407Check = this::expectContinue;
        } else {
            // send request body and proceed.
            after407Check = this::sendRequestBody;
        }
        // The ProxyAuthorizationRequired can be triggered either by
        // establishExchange (case of HTTP/2 SSL tunneling through HTTP/1.1 proxy
        // or by sendHeaderAsync (case of HTTP/1.1 SSL tunneling through HTTP/1.1 proxy
        // Therefore we handle it with a call to this checkFor407(...) after these
        // two places.
        Function<ExchangeImpl<T>, CompletableFuture<Response>> afterExch407Check =
                (ex) -> ex.sendHeadersAsync()
                        .handle((r,t) -> this.checkFor407(r, t, after407Check))
                        .thenCompose(Function.identity());
        return establishExchange(connection)
                .handle((r,t) -> this.checkFor407(r,t, afterExch407Check))
                .thenCompose(Function.identity());
    }

    private CompletableFuture<Response> wrapForUpgrade(CompletableFuture<Response> cf) {
        if (upgrading) {
            return cf.thenCompose(r -> checkForUpgradeAsync(r, exchImpl));
        }
        // websocket requests use "Connection: Upgrade" and "Upgrade: websocket" headers.
        // however, the "upgrading" flag we maintain in this class only tracks a h2 upgrade
        // that we internally triggered. So it will be false in the case of websocket upgrade, hence
        // this additional check. If it's a websocket request we allow 101 responses and we don't
        // require any additional checks when a response arrives.
        if (request.isWebSocket()) {
            return cf;
        }
        // not expecting an upgrade, but if the server sends a 101 response then we fail the
        // request and also let the ExchangeImpl deal with it as a protocol error
        return cf.thenCompose(r -> {
            if (r.statusCode == 101) {
                final ProtocolException protoEx = new ProtocolException("Unexpected 101 " +
                        "response, when not upgrading");
                assert exchImpl != null : "Illegal state - current exchange isn't set";
                try {
                    exchImpl.onProtocolError(protoEx);
                } catch (Throwable ignore){
                    // ignored
                }
                return MinimalFuture.failedFuture(protoEx);
            }
            return MinimalFuture.completedFuture(r);
        });
    }

    private CompletableFuture<Response> wrapForLog(CompletableFuture<Response> cf) {
        if (Log.requests()) {
            return cf.thenApply(response -> {
                Log.logResponse(response::toString);
                return response;
            });
        }
        return cf;
    }

    HttpResponse.BodySubscriber<T> ignoreBody(HttpResponse.ResponseInfo hdrs) {
        return HttpResponse.BodySubscribers.replacing(null);
    }

    // if this response was received in reply to an upgrade
    // then create the Http2Connection from the HttpConnection
    // initialize it and wait for the real response on a newly created Stream

    private CompletableFuture<Response>
    checkForUpgradeAsync(Response resp,
                         ExchangeImpl<T> ex) {

        int rcode = resp.statusCode();
        if (upgrading && (rcode == 101)) {
            Http1Exchange<T> e = (Http1Exchange<T>)ex;
            // check for 101 switching protocols
            // 101 responses are not supposed to contain a body.
            //    => should we fail if there is one?
            if (debug.on()) debug.log("Upgrading async %s", e.connection());
            return e.readBodyAsync(this::ignoreBody, false, parentExecutor)
                .thenCompose((T v) -> {// v is null
                    debug.log("Ignored body");
                    // we pass e::getBuffer to allow the ByteBuffers to accumulate
                    // while we build the Http2Connection
                    ex.upgraded();
                    upgraded = true;
                    return Http2Connection.createAsync(e.connection(),
                                                 client.client2(),
                                                 this, e::drainLeftOverBytes)
                        .thenCompose((Http2Connection c) -> {
                            HttpConnection connection = connectionAborter.disable();
                            boolean cached = c.offerConnection();
                            if (!cached && connection != null) {
                                connectionAborter.connection(connection);
                            }
                            Stream<T> s = c.getInitialStream();

                            if (s == null) {
                                // s can be null if an exception occurred
                                // asynchronously while sending the preface.
                                Throwable t = c.getRecordedCause();
                                IOException ioe;
                                if (t != null) {
                                    if (!cached)
                                        c.close();
                                    ioe = new IOException("Can't get stream 1: " + t, t);
                                } else {
                                    ioe = new IOException("Can't get stream 1");
                                }
                                return MinimalFuture.failedFuture(ioe);
                            }
                            exchImpl.released();
                            Throwable t;
                            // There's a race condition window where an external
                            // thread (SelectorManager) might complete the
                            // exchange in timeout at the same time where we're
                            // trying to switch the exchange impl.
                            // 'failed' will be reset to null after
                            // exchImpl.cancel() has completed, so either we
                            // will observe failed != null here, or we will
                            // observe e.getCancelCause() != null, or the
                            // timeout exception will be routed to 's'.
                            // Either way, we need to relay it to s.
                            synchronized (this) {
                                exchImpl = s;
                                t = failed.get();
                            }
                            // Check whether the HTTP/1.1 was cancelled.
                            if (t == null) t = e.getCancelCause();
                            // if HTTP/1.1 exchange was timed out, or the request
                            // was cancelled don't try to go further.
                            if (t instanceof HttpTimeoutException || multi.requestCancelled()) {
                                if (t == null) t = new IOException("Request cancelled");
                                s.cancelImpl(t);
                                return MinimalFuture.failedFuture(t);
                            }
                            if (debug.on())
                                debug.log("Getting response async %s", s);
                            return s.getResponseAsync(null);
                        });}
                );
        }
        return MinimalFuture.completedFuture(resp);
    }

    private URI getURIForSecurityCheck() {
        URI u;
        String method = request.method();
        InetSocketAddress authority = request.authority();
        URI uri = request.uri();

        // CONNECT should be restricted at API level
        if (method.equalsIgnoreCase("CONNECT")) {
            try {
                u = new URI("socket",
                             null,
                             authority.getHostString(),
                             authority.getPort(),
                             null,
                             null,
                             null);
            } catch (URISyntaxException e) {
                throw new InternalError(e); // shouldn't happen
            }
        } else {
            u = uri;
        }
        return u;
    }

    /**
     * Returns the security permission required for the given details.
     * If method is CONNECT, then uri must be of form "scheme://host:port"
     */
    private static URLPermission permissionForServer(URI uri,
                                                     String method,
                                                     Map<String, List<String>> headers) {
        if (method.equals("CONNECT")) {
            return new URLPermission(uri.toString(), "CONNECT");
        } else {
            return Utils.permissionForServer(uri, method, headers.keySet().stream());
        }
    }

    /**
     * Performs the necessary security permission checks required to retrieve
     * the response. Returns a security exception representing the denied
     * permission, or null if all checks pass or there is no security manager.
     */
    private SecurityException checkPermissions() {
        String method = request.method();
        @SuppressWarnings("removal")
        SecurityManager sm = System.getSecurityManager();
        if (sm == null || method.equals("CONNECT")) {
            // tunneling will have a null acc, which is fine. The proxy
            // permission check will have already been preformed.
            return null;
        }

        HttpHeaders userHeaders = request.getUserHeaders();
        URI u = getURIForSecurityCheck();
        URLPermission p = permissionForServer(u, method, userHeaders.map());

        try {
            assert acc != null;
            sm.checkPermission(p, acc);
        } catch (SecurityException e) {
            return e;
        }
        String hostHeader = userHeaders.firstValue("Host").orElse(null);
        if (hostHeader != null && !hostHeader.equalsIgnoreCase(u.getHost())) {
            // user has set a Host header different to request URI
            // must check that for URLPermission also
            URI u1 = replaceHostInURI(u, hostHeader);
            URLPermission p1 = permissionForServer(u1, method, userHeaders.map());
            try {
                assert acc != null;
                sm.checkPermission(p1, acc);
            } catch (SecurityException e) {
                return e;
            }
        }
        ProxySelector ps = client.proxySelector();
        if (ps != null) {
            if (!method.equals("CONNECT")) {
                // a non-tunneling HTTP proxy. Need to check access
                URLPermission proxyPerm = permissionForProxy(request.proxy());
                if (proxyPerm != null) {
                    try {
                        sm.checkPermission(proxyPerm, acc);
                    } catch (SecurityException e) {
                        return e;
                    }
                }
            }
        }
        return null;
    }

    private static URI replaceHostInURI(URI u, String hostPort) {
        StringBuilder sb = new StringBuilder();
        sb.append(u.getScheme())
                .append("://")
                .append(hostPort)
                .append(u.getRawPath());
        return URI.create(sb.toString());
    }

    HttpClient.Version version() {
        return multi.version();
    }

    boolean pushEnabled() {
        return pushGroup != null;
    }

    String h2cSettingsStrings() {
        return client.client2().getSettingsString(pushEnabled());
    }

    String dbgString() {
        return dbgTag;
    }
}<|MERGE_RESOLUTION|>--- conflicted
+++ resolved
@@ -84,13 +84,9 @@
 
     // used to record possible cancellation raised before the exchImpl
     // has been established.
-<<<<<<< HEAD
-    private volatile IOException failed;
     @SuppressWarnings("removal")
     final AccessControlContext acc;
-=======
     private final AtomicReference<IOException> failed = new AtomicReference<>();
->>>>>>> 3804082c
     final MultiExchange<T> multi;
     final DelegatingExecutor parentExecutor;
     volatile boolean upgrading; // to HTTP/2
