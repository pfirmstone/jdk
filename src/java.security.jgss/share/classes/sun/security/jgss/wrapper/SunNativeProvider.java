/*
 * Copyright (c) 2005, 2024, Oracle and/or its affiliates. All rights reserved.
 * DO NOT ALTER OR REMOVE COPYRIGHT NOTICES OR THIS FILE HEADER.
 *
 * This code is free software; you can redistribute it and/or modify it
 * under the terms of the GNU General Public License version 2 only, as
 * published by the Free Software Foundation.  Oracle designates this
 * particular file as subject to the "Classpath" exception as provided
 * by Oracle in the LICENSE file that accompanied this code.
 *
 * This code is distributed in the hope that it will be useful, but WITHOUT
 * ANY WARRANTY; without even the implied warranty of MERCHANTABILITY or
 * FITNESS FOR A PARTICULAR PURPOSE.  See the GNU General Public License
 * version 2 for more details (a copy is included in the LICENSE file that
 * accompanied this code).
 *
 * You should have received a copy of the GNU General Public License version
 * 2 along with this work; if not, write to the Free Software Foundation,
 * Inc., 51 Franklin St, Fifth Floor, Boston, MA 02110-1301 USA.
 *
 * Please contact Oracle, 500 Oracle Parkway, Redwood Shores, CA 94065 USA
 * or visit www.oracle.com if you need additional information or have any
 * questions.
 */

package sun.security.jgss.wrapper;

import java.io.Serial;
import java.security.Provider;
import java.security.AccessController;
import java.security.PrivilegedAction;

import jdk.internal.util.OperatingSystem;
import jdk.internal.util.StaticProperty;
import org.ietf.jgss.Oid;
import sun.security.action.GetBooleanAction;
import sun.security.action.PutAllAction;
import static sun.security.util.SecurityConstants.PROVIDER_VER;

/**
 * Defines the Sun NativeGSS provider for plugging in the
 * native GSS mechanisms to Java GSS.
 *
 * List of supported mechanisms depends on the local
 * machine configuration.
 *
 * @author Yu-Ching Valerie Peng
 */

public final class SunNativeProvider extends Provider {

    @Serial
    private static final long serialVersionUID = -238911724858694204L;

    private static final String NAME = "SunNativeGSS";
    private static final String INFO = "Sun Native GSS provider";
    private static final String MF_CLASS =
        "sun.security.jgss.wrapper.NativeGSSFactory";

    static final boolean DEBUG =
        GetBooleanAction.privilegedGetProperty("sun.security.nativegss.debug");

    static void debug(String message) {
        if (message == null) {
            throw new NullPointerException();
        }
        System.err.println(NAME + ": " + message);
    }

<<<<<<< HEAD
    @SuppressWarnings({"removal", "restricted"})
    private static final HashMap<String, String> MECH_MAP =
            AccessController.doPrivileged(
                new PrivilegedAction<>() {
                    public HashMap<String, String> run() {
                        try {
                            // Ensure the InetAddress class is loaded before
                            // loading j2gss. The library will access this class
                            // and a deadlock might happen. See JDK-8210373.
                            Class.forName("java.net.InetAddress");
                            System.loadLibrary("j2gss");
                        } catch (ClassNotFoundException | Error err) {
                            if (DEBUG) {
                                debug("No j2gss library found!");
                                err.printStackTrace();
                            }
                            return null;
                        }
                        String[] gssLibs;
                        String defaultLib
                                = System.getProperty("sun.security.jgss.lib");
                        if (defaultLib == null || defaultLib.trim().equals("")) {
                            gssLibs = switch (OperatingSystem.current()) {
                                case LINUX -> new String[]{
                                        "libgssapi.so",
                                        "libgssapi_krb5.so",
                                        "libgssapi_krb5.so.2",
                                };
                                case MACOS -> new String[]{
                                        "libgssapi_krb5.dylib",
                                        "/usr/lib/sasl2/libgssapiv2.2.so",
                                };
                                case WINDOWS -> new String[]{
                                        // Full path needed, DLL is in jre/bin
                                        StaticProperty.javaHome() + "\\bin\\sspi_bridge.dll",
                                };
                                case AIX -> new String[]{
                                        "/opt/freeware/lib64/libgssapi_krb5.so",
                                };
                                default -> new String[0];
                            };
                        } else {
                            gssLibs = new String[]{ defaultLib };
                        }
                        for (String libName: gssLibs) {
                            if (GSSLibStub.init(libName, DEBUG)) {
                                if (DEBUG) {
                                    debug("Loaded GSS library: " + libName);
                                }
                                Oid[] mechs = GSSLibStub.indicateMechs();
                                HashMap<String,String> map = new HashMap<>();
                                for (int i = 0; i < mechs.length; i++) {
                                    if (DEBUG) {
                                        debug("Native MF for " + mechs[i]);
                                    }
                                    map.put("GssApiMechanism." + mechs[i],
                                            MF_CLASS);
                                }
                                return map;
                            }
                        }
                        return null;
                    }
                });
=======
    private static final Oid[] MECH_OIDS = getMechOIDs();

    @SuppressWarnings("restricted")
    private static Oid[] getMechOIDs() {
        try {
            // Ensure the InetAddress class is loaded before
            // loading j2gss. The library will access this class
            // and a deadlock might happen. See JDK-8210373.
            Class.forName("java.net.InetAddress");
            System.loadLibrary("j2gss");
        } catch (ClassNotFoundException | Error err) {
            if (DEBUG) {
                debug("No j2gss library found!");
                err.printStackTrace();
            }
            return null;
        }
        String[] gssLibs;
        String defaultLib = System.getProperty("sun.security.jgss.lib");
        if (defaultLib == null || defaultLib.trim().equals("")) {
            gssLibs = switch (OperatingSystem.current()) {
                case LINUX -> new String[]{
                        "libgssapi.so",
                        "libgssapi_krb5.so",
                        "libgssapi_krb5.so.2",
                };
                case MACOS -> new String[]{
                        "libgssapi_krb5.dylib",
                        "/usr/lib/sasl2/libgssapiv2.2.so",
                };
                case WINDOWS -> new String[]{
                        // Full path needed, DLL is in jre/bin
                        StaticProperty.javaHome() + "\\bin\\sspi_bridge.dll",
                };
                case AIX -> new String[]{
                        "/opt/freeware/lib64/libgssapi_krb5.so",
                };
                default -> new String[0];
            };
        } else {
            gssLibs = new String[]{ defaultLib };
        }
        for (String libName: gssLibs) {
             if (GSSLibStub.init(libName, DEBUG)) {
                 if (DEBUG) {
                     debug("Loaded GSS library: " + libName);
                 }
                 Oid[] mechs = GSSLibStub.indicateMechs();
                 if (DEBUG) {
                     for (Oid mech : mechs) {
                         debug("Native MF for " + mech);
                     }
                 }
                 return mechs;
             }
         }
         return null;
     }
>>>>>>> 8e9ba788

    // initialize INSTANCE after MECH_OIDS is constructed
    static final Provider INSTANCE = new SunNativeProvider();

    @SuppressWarnings("removal")
    public SunNativeProvider() {
        /* We are the Sun NativeGSS provider */
        super(NAME, PROVIDER_VER, INFO);

<<<<<<< HEAD
        if (MECH_MAP != null) {
            AccessController.doPrivileged(new PutAllAction(this, MECH_MAP));
=======
        if (MECH_OIDS != null) {
            for (Oid mech : MECH_OIDS) {
                putService(new Service(this, "GssApiMechanism",
                        mech.toString(), MF_CLASS, null, null));
            }
>>>>>>> 8e9ba788
        }
    }
}<|MERGE_RESOLUTION|>--- conflicted
+++ resolved
@@ -67,7 +67,6 @@
         System.err.println(NAME + ": " + message);
     }
 
-<<<<<<< HEAD
     @SuppressWarnings({"removal", "restricted"})
     private static final HashMap<String, String> MECH_MAP =
             AccessController.doPrivileged(
@@ -132,8 +131,6 @@
                         return null;
                     }
                 });
-=======
-    private static final Oid[] MECH_OIDS = getMechOIDs();
 
     @SuppressWarnings("restricted")
     private static Oid[] getMechOIDs() {
@@ -191,7 +188,6 @@
          }
          return null;
      }
->>>>>>> 8e9ba788
 
     // initialize INSTANCE after MECH_OIDS is constructed
     static final Provider INSTANCE = new SunNativeProvider();
@@ -201,16 +197,8 @@
         /* We are the Sun NativeGSS provider */
         super(NAME, PROVIDER_VER, INFO);
 
-<<<<<<< HEAD
         if (MECH_MAP != null) {
             AccessController.doPrivileged(new PutAllAction(this, MECH_MAP));
-=======
-        if (MECH_OIDS != null) {
-            for (Oid mech : MECH_OIDS) {
-                putService(new Service(this, "GssApiMechanism",
-                        mech.toString(), MF_CLASS, null, null));
-            }
->>>>>>> 8e9ba788
         }
     }
 }