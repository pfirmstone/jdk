/*
 * Copyright (c) 2003, 2024, Oracle and/or its affiliates. All rights reserved.
 * DO NOT ALTER OR REMOVE COPYRIGHT NOTICES OR THIS FILE HEADER.
 *
 * This code is free software; you can redistribute it and/or modify it
 * under the terms of the GNU General Public License version 2 only, as
 * published by the Free Software Foundation.
 *
 * This code is distributed in the hope that it will be useful, but WITHOUT
 * ANY WARRANTY; without even the implied warranty of MERCHANTABILITY or
 * FITNESS FOR A PARTICULAR PURPOSE.  See the GNU General Public License
 * version 2 for more details (a copy is included in the LICENSE file that
 * accompanied this code).
 *
 * You should have received a copy of the GNU General Public License version
 * 2 along with this work; if not, write to the Free Software Foundation,
 * Inc., 51 Franklin St, Fifth Floor, Boston, MA 02110-1301 USA.
 *
 * Please contact Oracle, 500 Oracle Parkway, Redwood Shores, CA 94065 USA
 * or visit www.oracle.com if you need additional information or have any
 * questions.
 *
 */

#include "precompiled.hpp"
#include "cds/cdsConfig.hpp"
#include "classfile/classLoaderData.inline.hpp"
#include "classfile/dictionary.hpp"
#include "logging/log.hpp"
#include "logging/logStream.hpp"
#include "memory/iterator.hpp"
#include "memory/metaspaceClosure.hpp"
#include "memory/resourceArea.hpp"
#include "oops/instanceKlass.hpp"
#include "utilities/concurrentHashTable.inline.hpp"
#include "utilities/ostream.hpp"
#include "utilities/tableStatistics.hpp"

// 2^24 is max size, like StringTable.
const size_t END_SIZE = 24;
// If a chain gets to 100 something might be wrong
const size_t REHASH_LEN = 100;

Dictionary::Dictionary(ClassLoaderData* loader_data, size_t table_size)
  : _number_of_entries(0), _loader_data(loader_data) {

  size_t start_size_log_2 = MAX2(ceil_log2(table_size), (size_t)2); // 2 is minimum size even though some dictionaries only have one entry
  size_t current_size = ((size_t)1) << start_size_log_2;
  log_info(class, loader, data)("Dictionary start size: " SIZE_FORMAT " (" SIZE_FORMAT ")",
                                current_size, start_size_log_2);
  _table = new ConcurrentTable(start_size_log_2, END_SIZE, REHASH_LEN);
}

Dictionary::~Dictionary() {
  // This deletes the table and all the nodes, by calling free_node in Config.
  delete _table;
}

uintx Dictionary::Config::get_hash(Value const& value, bool* is_dead) {
  return value->name()->identity_hash();
}

void* Dictionary::Config::allocate_node(void* context, size_t size, Value const& value) {
  return AllocateHeap(size, mtClass);
}

void Dictionary::Config::free_node(void* context, void* memory, Value const& value) {
  FreeHeap(memory);
}

const int _resize_load_trigger = 5;       // load factor that will trigger the resize

int Dictionary::table_size() const {
  return 1 << _table->get_size_log2(Thread::current());
}

bool Dictionary::check_if_needs_resize() {
  return ((_number_of_entries > (_resize_load_trigger * table_size())) &&
         !_table->is_max_size_reached());
}

//   Just the classes from defining class loaders
void Dictionary::classes_do(void f(InstanceKlass*)) {
  auto doit = [&] (InstanceKlass** value) {
    InstanceKlass* k = (*value);
    if (loader_data() == k->class_loader_data()) {
      f(k);
    }
    return true;
  };

  _table->do_scan(Thread::current(), doit);
}

// All classes, and their class loaders, including initiating class loaders
void Dictionary::all_entries_do(KlassClosure* closure) {
  auto all_doit = [&] (InstanceKlass** value) {
    InstanceKlass* k = (*value);
    closure->do_klass(k);
    return true;
  };

  _table->do_scan(Thread::current(), all_doit);
}

// Used to scan and relocate the classes during CDS archive dump.
void Dictionary::classes_do(MetaspaceClosure* it) {
  assert(CDSConfig::is_dumping_archive(), "sanity");

  auto push = [&] (InstanceKlass** value) {
    it->push(value);
    return true;
  };
  _table->do_scan(Thread::current(), push);
}

class DictionaryLookup : StackObj {
private:
  Symbol* _name;
public:
  DictionaryLookup(Symbol* name) : _name(name) { }
  uintx get_hash() const {
    return _name->identity_hash();
  }
  bool equals(InstanceKlass** value) {
    InstanceKlass* entry = *value;
    return (entry->name() == _name);
  }
  bool is_dead(InstanceKlass** value) {
    return false;
  }
};

// Add a loaded class to the dictionary.
void Dictionary::add_klass(JavaThread* current, Symbol* class_name,
                           InstanceKlass* klass) {
  assert_locked_or_safepoint(SystemDictionary_lock); // doesn't matter now
  assert(klass != nullptr, "adding nullptr obj");
  assert(klass->name() == class_name, "sanity check on name");

  DictionaryLookup lookup(class_name);
  bool needs_rehashing, clean_hint;
  bool created = _table->insert(current, lookup, klass, &needs_rehashing, &clean_hint);
  assert(created, "should be because we have a lock");
  assert (!needs_rehashing, "should never need rehashing");
  assert(!clean_hint, "no class should be unloaded");
  _number_of_entries++;  // still locked
  // This table can be resized while another thread is reading it.
  if (check_if_needs_resize()) {
    _table->grow(current);

    // It would be nice to have a JFR event here, add some logging.
    LogTarget(Info, class, loader, data) lt;
    if (lt.is_enabled()) {
      ResourceMark rm;
      LogStream ls(&lt);
      ls.print("Dictionary resized to %d entries %d for ", table_size(), _number_of_entries);
      loader_data()->print_value_on(&ls);
    }
  }
}

// This routine does not lock the dictionary.
//
// Since readers don't hold a lock, we must make sure that system
// dictionary entries are only removed at a safepoint (when only one
// thread is running), and are added to in a safe way (all links must
// be updated in an MT-safe manner).
//
// Callers should be aware that an entry could be added just after
// the table is read here, so the caller will not see the new entry.
// The entry may be accessed by the VM thread in verification.
InstanceKlass* Dictionary::find_class(Thread* current, Symbol* class_name) {
  DictionaryLookup lookup(class_name);
  InstanceKlass* result = nullptr;
  auto get = [&] (InstanceKlass** value) {
    // function called if value is found so is never null
    result = (*value);
  };
  bool needs_rehashing = false;
  _table->get(current, lookup, get, &needs_rehashing);
  assert (!needs_rehashing, "should never need rehashing");
  return result;
}

<<<<<<< HEAD
// If SecurityManager is allowed, return the class ONLY IF the protection_domain has been
// granted access to this class by a previous call to Dictionary::check_package_access()
InstanceKlass* Dictionary::find(Thread* current, Symbol* name,
                                Handle protection_domain) {
  NoSafepointVerifier nsv;

  DictionaryEntry* entry = get_entry(current, name);
  if (entry != nullptr && entry->has_package_access_been_granted(protection_domain)) {
    return entry->instance_klass();
  } else {
    return nullptr;
  }
}

InstanceKlass* Dictionary::find_class(Thread* current,
                                      Symbol* name) {
  assert_locked_or_safepoint(SystemDictionary_lock);
  DictionaryEntry* entry = get_entry(current, name);
  return (entry != nullptr) ? entry->instance_klass() : nullptr;
}

void Dictionary::add_to_package_access_cache(JavaThread* current,
                                             InstanceKlass* klass,
                                             Handle protection_domain) {
  assert(java_lang_System::allow_security_manager(), "only needed if security manager allowed");
  Symbol*  klass_name = klass->name();
  DictionaryEntry* entry = get_entry(current, klass_name);

  assert(entry != nullptr,"entry must be present, we just created it");
  assert(protection_domain() != nullptr,
         "real protection domain should be present");

  entry->add_to_package_access_cache(loader_data(), protection_domain);

#ifdef ASSERT
  assert(loader_data() != ClassLoaderData::the_null_class_loader_data(), "doesn't make sense");
#endif

  assert(entry->is_in_package_access_cache(protection_domain()),
         "now protection domain should be present");
}

inline bool Dictionary::is_in_package_access_cache(JavaThread* current,
                                            Symbol* name,
                                            Handle protection_domain) {
  DictionaryEntry* entry = get_entry(current, name);
  return entry->has_package_access_been_granted(protection_domain);
}

void Dictionary::check_package_access(InstanceKlass* klass,
                                      Handle class_loader,
                                      Handle protection_domain,
                                      TRAPS) {

  assert(class_loader() != nullptr, "Should not call this");
  assert(protection_domain() != nullptr, "Should not call this");

  if (!java_lang_System::allow_security_manager()) {
    // No need for any further checking. Package access always allowed.
    return;
  }

  if (is_in_package_access_cache(THREAD, klass->name(), protection_domain)) {
    // No need to check again.
    return;
  }

  // We only have to call checkPackageAccess if there's a security manager installed.
  if (java_lang_System::has_security_manager()) {

    // This handle and the class_loader handle passed in keeps this class from
    // being unloaded through several GC points.
    // The class_loader handle passed in is the initiating loader.
    Handle mirror(THREAD, klass->java_mirror());

    // Now we have to call back to java to check if the initating class has access
    InstanceKlass* system_loader = vmClasses::ClassLoader_klass();
    JavaValue result(T_VOID);
    JavaCalls::call_special(&result,
                           class_loader,
                           system_loader,
                           vmSymbols::checkPackageAccess_name(),
                           vmSymbols::class_protectiondomain_signature(),
                           mirror,
                           protection_domain,
                           THREAD);

    LogTarget(Debug, protectiondomain) lt;
    if (lt.is_enabled()) {
      ResourceMark rm(THREAD);
      // Print out trace information
      LogStream ls(lt);
      ls.print_cr("Checking package access");
      ls.print("class loader: ");
      class_loader()->print_value_on(&ls);
      ls.print(" protection domain: ");
      protection_domain()->print_value_on(&ls);
      ls.print(" loading: "); klass->print_value_on(&ls);
      if (HAS_PENDING_EXCEPTION) {
        ls.print_cr(" DENIED !!!!!!!!!!!!!!!!!!!!!");
      } else {
        ls.print_cr(" granted");
      }
    }

    if (HAS_PENDING_EXCEPTION) return;
  }

  // If no exception has been thrown, we have checked that the protection_domain can access
  // this klass. Always add it to the cache (even if no SecurityManager is installed yet).
  //
  // This ensures that subsequent calls to Dictionary::find(THREAD, klass->name(), protection_domain)
  // will always succeed. I.e., a new SecurityManager installed in the future cannot retroactively
  // revoke the granted access.
  {
    MutexLocker mu(THREAD, SystemDictionary_lock);
    add_to_package_access_cache(THREAD, klass, protection_domain);
  }
}

// During class loading we may have cached a protection domain that has
// since been unreferenced, so this entry should be cleared.
void Dictionary::remove_from_package_access_cache(GrowableArray<ProtectionDomainEntry*>* delete_list) {
  assert(Thread::current()->is_Java_thread(), "only called by JavaThread");
  assert_lock_strong(SystemDictionary_lock);
  assert(!loader_data()->has_class_mirror_holder(), "cld should have a ClassLoader holder not a Class holder");

  if (loader_data()->is_the_null_class_loader_data()) {
    // Classes in the boot loader are not loaded with protection domains
    return;
  }

  auto clean_entries = [&] (DictionaryEntry** value) {
      DictionaryEntry* probe = *value;
      Klass* e = probe->instance_klass();

      ProtectionDomainEntry* current = probe->package_access_cache_acquire();
      ProtectionDomainEntry* prev = nullptr;
      while (current != nullptr) {
        if (current->object_no_keepalive() == nullptr) {
          LogTarget(Debug, protectiondomain) lt;
          if (lt.is_enabled()) {
            ResourceMark rm;
            // Print out trace information
            LogStream ls(lt);
            ls.print_cr("PD in set is not alive:");
            ls.print("class loader: "); _loader_data->class_loader()->print_value_on(&ls);
            ls.print(" loading: "); probe->instance_klass()->print_value_on(&ls);
            ls.cr();
          }
          if (probe->package_access_cache_acquire() == current) {
            probe->release_set_package_access_cache(current->next_acquire());
          } else {
            assert(prev != nullptr, "should be set by alive entry");
            prev->release_set_next(current->next_acquire());
          }
          // Mark current for deletion but in the meantime it can still be
          // traversed.
          delete_list->push(current);
          current = current->next_acquire();
        } else {
          prev = current;
          current = current->next_acquire();
        }
      }
      return true;
  };

  _table->do_scan(Thread::current(), clean_entries);
}

void DictionaryEntry::verify_package_access_cache() {
  assert(SafepointSynchronize::is_at_safepoint(), "must only be called as safepoint");
  for (ProtectionDomainEntry* current = package_access_cache_acquire(); // accessed at a safepoint
                              current != nullptr;
                              current = current->next_acquire()) {
    guarantee(oopDesc::is_oop_or_null(current->object_no_keepalive()), "Invalid oop");
  }
}

void DictionaryEntry::print_count(outputStream *st) {
  assert_locked_or_safepoint(SystemDictionary_lock);
  int count = 0;
  for (ProtectionDomainEntry* current = package_access_cache_acquire();
                              current != nullptr;
                              current = current->next_acquire()) {
    count++;
  }
  st->print("pd set count = #%d", count);
}

// ----------------------------------------------------------------------------

=======
>>>>>>> 5cb0d438
void Dictionary::print_size(outputStream* st) const {
  st->print_cr("Java dictionary (table_size=%d, classes=%d)",
               table_size(), _number_of_entries);
}

void Dictionary::print_on(outputStream* st) const {
  ResourceMark rm;

  assert(loader_data() != nullptr, "loader data should not be null");
  assert(!loader_data()->has_class_mirror_holder(), "cld should have a ClassLoader holder not a Class holder");
  print_size(st);
  st->print_cr("^ indicates that initiating loader is different from defining loader");

  auto printer = [&] (InstanceKlass** entry) {
    InstanceKlass* e = *entry;
    bool is_defining_class =
       (_loader_data == e->class_loader_data());
    st->print(" %s%s", is_defining_class ? " " : "^", e->external_name());
    ClassLoaderData* cld = e->class_loader_data();
    if (!_loader_data->is_the_null_class_loader_data()) {
      // Class loader output for the dictionary for the null class loader data is
      // redundant and obvious.
      st->print(", ");
      cld->print_value_on(st);
      st->print(", ");
    }
    st->cr();
    return true;
  };

  if (SafepointSynchronize::is_at_safepoint()) {
    _table->do_safepoint_scan(printer);
  } else {
    _table->do_scan(Thread::current(), printer);
  }
  tty->cr();
}

void Dictionary::verify() {
  guarantee(_number_of_entries >= 0, "Verify of dictionary failed");

  ClassLoaderData* cld = loader_data();
  // class loader must be present;  a null class loader is the
  // bootstrap loader
  guarantee(cld != nullptr &&
            (cld->is_the_null_class_loader_data() || cld->class_loader_no_keepalive()->is_instance()),
            "checking type of class_loader");

  auto verifier = [&] (InstanceKlass** val) {
    (*val)->verify();
    return true;
  };

  _table->do_safepoint_scan(verifier);
}

void Dictionary::print_table_statistics(outputStream* st, const char* table_name) {
  static TableStatistics ts;
  auto sz = [&] (InstanceKlass** val) {
    return sizeof(**val);
  };
  ts = _table->statistics_get(Thread::current(), sz, ts);
  ts.print(st, table_name);
}<|MERGE_RESOLUTION|>--- conflicted
+++ resolved
@@ -183,7 +183,6 @@
   return result;
 }
 
-<<<<<<< HEAD
 // If SecurityManager is allowed, return the class ONLY IF the protection_domain has been
 // granted access to this class by a previous call to Dictionary::check_package_access()
 InstanceKlass* Dictionary::find(Thread* current, Symbol* name,
@@ -377,8 +376,6 @@
 
 // ----------------------------------------------------------------------------
 
-=======
->>>>>>> 5cb0d438
 void Dictionary::print_size(outputStream* st) const {
   st->print_cr("Java dictionary (table_size=%d, classes=%d)",
                table_size(), _number_of_entries);
