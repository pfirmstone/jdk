--- conflicted
+++ resolved
@@ -1647,12 +1647,8 @@
 #define THREAD_FIELDS_DO(macro) \
   macro(_holder_offset,        k, "holder", thread_fieldholder_signature, false); \
   macro(_name_offset,          k, vmSymbols::name_name(), string_signature, false); \
-<<<<<<< HEAD
   macro(_contextClassLoader_offset, k, vmSymbols::contextClassLoader_name(), classloader_signature, false); \
   macro(_inheritedAccessControlContext_offset, k, vmSymbols::inheritedAccessControlContext_name(), accesscontrolcontext_signature, false); \
-=======
-  macro(_contextClassLoader_offset, k, "contextClassLoader", classloader_signature, false); \
->>>>>>> 5cb0d438
   macro(_eetop_offset,         k, "eetop", long_signature, false); \
   macro(_interrupted_offset,   k, "interrupted", bool_signature, false); \
   macro(_interruptLock_offset, k, "interruptLock", object_signature, false); \
@@ -4892,7 +4888,6 @@
   SYSTEM_FIELDS_DO(FIELD_COMPUTE_OFFSET);
 }
 
-<<<<<<< HEAD
 // This field tells us that a security manager can never be installed so we
 // can completely skip populating the ProtectionDomainCacheTable.
 bool java_lang_System::allow_security_manager() {
@@ -4913,8 +4908,6 @@
   return base->obj_field(_static_security_offset) != nullptr;
 }
 
-=======
->>>>>>> 5cb0d438
 #if INCLUDE_CDS
 void java_lang_System::serialize_offsets(SerializeClosure* f) {
    SYSTEM_FIELDS_DO(FIELD_SERIALIZE_OFFSET);
