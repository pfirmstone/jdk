--- conflicted
+++ resolved
@@ -1467,7 +1467,6 @@
   static bool is_instance(oop obj);
 };
 
-<<<<<<< HEAD
 // Interface to java.lang.invoke.MethodHandleNatives$CallSiteContext objects
 
 #define CALLSITECONTEXT_INJECTED_FIELDS(macro) \
@@ -1518,8 +1517,6 @@
 };
 
 
-=======
->>>>>>> 8f6ccde9
 // Interface to java.lang.ClassLoader objects
 
 #define CLASSLOADER_INJECTED_FIELDS(macro)                            \
