--- conflicted
+++ resolved
@@ -36,13 +36,7 @@
 import java.util.function.Function;
 import jdk.internal.loader.NativeLibrary;
 import jdk.internal.loader.RawNativeLibraries;
-<<<<<<< HEAD
 import sun.security.action.GetPropertyAction;
-=======
-import jdk.internal.util.OperatingSystem;
-import jdk.internal.util.StaticProperty;
->>>>>>> 5cb0d438
-
 import static java.lang.foreign.ValueLayout.ADDRESS;
 
 public final class SystemLookup implements SymbolLookup {
@@ -144,13 +138,8 @@
      * Returns the path of the given library name from JDK
      */
     private static Path jdkLibraryPath(String name) {
-<<<<<<< HEAD
         Path javahome = Path.of(GetPropertyAction.privilegedGetProperty("java.home"));
         String lib = Utils.IS_WINDOWS ? "bin" : "lib";
-=======
-        Path javahome = Path.of(StaticProperty.javaHome());
-        String lib = OperatingSystem.isWindows() ? "bin" : "lib";
->>>>>>> 5cb0d438
         String libname = System.mapLibraryName(name);
         return javahome.resolve(lib).resolve(libname);
     }
