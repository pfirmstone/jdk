--- conflicted
+++ resolved
@@ -273,15 +273,6 @@
  * @author Li Gong
  * @author Roland Schemers
  * @since 1.2
-<<<<<<< HEAD
- */
-// * @deprecated This class is only useful in conjunction with
-// *       {@linkplain SecurityManager the Security Manager}, which is deprecated
-// *       and subject to removal in a future release. Consequently, this class
-// *       is also deprecated and subject to removal. There is no replacement for
-// *       the Security Manager or this class.
-//Deprecated(since="17", forRemoval=true)
-=======
  */
  /* Removed from Java 24
  *      @deprecated This class is only useful in conjunction with
@@ -290,9 +281,7 @@
  *       is also deprecated and subject to removal. There is no replacement for
  *       the Security Manager or this class.
  */
-
 //@Deprecated(since="17", forRemoval=true)
->>>>>>> e8925386
 public final class AccessController {
 
     /**
