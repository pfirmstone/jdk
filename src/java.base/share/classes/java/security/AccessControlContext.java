/*
 * Copyright (c) 1997, 2023, Oracle and/or its affiliates. All rights reserved.
 * DO NOT ALTER OR REMOVE COPYRIGHT NOTICES OR THIS FILE HEADER.
 *
 * This code is free software; you can redistribute it and/or modify it
 * under the terms of the GNU General Public License version 2 only, as
 * published by the Free Software Foundation.  Oracle designates this
 * particular file as subject to the "Classpath" exception as provided
 * by Oracle in the LICENSE file that accompanied this code.
 *
 * This code is distributed in the hope that it will be useful, but WITHOUT
 * ANY WARRANTY; without even the implied warranty of MERCHANTABILITY or
 * FITNESS FOR A PARTICULAR PURPOSE.  See the GNU General Public License
 * version 2 for more details (a copy is included in the LICENSE file that
 * accompanied this code).
 *
 * You should have received a copy of the GNU General Public License version
 * 2 along with this work; if not, write to the Free Software Foundation,
 * Inc., 51 Franklin St, Fifth Floor, Boston, MA 02110-1301 USA.
 *
 * Please contact Oracle, 500 Oracle Parkway, Redwood Shores, CA 94065 USA
 * or visit www.oracle.com if you need additional information or have any
 * questions.
 */

package java.security;

import java.util.ArrayList;
import java.util.List;

import sun.security.util.Debug;
import sun.security.util.FilePermCompat;
import sun.security.util.SecurityConstants;


/**
 * An {@code AccessControlContext} is used to make system resource access
 * decisions based on the context it encapsulates.
 *
 * <p>More specifically, it encapsulates a context and
 * has a single method, {@code checkPermission},
 * that is equivalent to the {@code checkPermission} method
 * in the {@code AccessController} class, with one difference:
 * The {@code checkPermission} method makes access decisions based on the
 * context it encapsulates,
 * rather than that of the current execution thread.
 *
 * <p>Thus, the purpose of {@code AccessControlContext} is for those
 * situations where a security check that should be made within a given context
 * actually needs to be done from within a
 * <i>different</i> context (for example, from within a worker thread).
 *
 * <p> An {@code AccessControlContext} is created by calling the
 * {@code AccessController.getContext} method.
 * The {@code getContext} method takes a "snapshot"
 * of the current calling context, and places
 * it in an {@code AccessControlContext} object, which it returns.
 * A sample call is the following:
 *
 * <pre>
 *   AccessControlContext acc = AccessController.getContext()
 * </pre>
 *
 * <p>
 * Code within a different context can subsequently call the
 * {@code checkPermission} method on the
 * previously-saved {@code AccessControlContext} object. A sample call is the
 * following:
 *
 * <pre>
 *   acc.checkPermission(permission)
 * </pre>
 * 
 * <p>
 * Deprecated since 17, removed or disabled since 24,
 * retained and maintained operational for Authorization.
 *
 * @see AccessController
 *
 * @author Roland Schemers
 * @since 1.2
<<<<<<< HEAD
 * 
 */
// * @deprecated This class is only useful in conjunction with
// *       {@linkplain SecurityManager the Security Manager}, which is deprecated
// *       and subject to removal in a future release. Consequently, this class
// *       is also deprecated and subject to removal. There is no replacement for
// *       the Security Manager or this class.
// */
=======
 */ 
 /* Removed from Java 24
 *      @deprecated This class is only useful in conjunction with
 *       {@linkplain SecurityManager the Security Manager}, which is deprecated
 *       and subject to removal in a future release. Consequently, this class
 *       is also deprecated and subject to removal. There is no replacement for
 *       the Security Manager or this class.
 */
>>>>>>> e8925386

//@Deprecated(since="17", forRemoval=true)
public final class AccessControlContext {

    private ProtectionDomain[] context;
    // isPrivileged and isAuthorized are referenced by the VM - do not remove
    // or change their names
    private boolean isPrivileged;
    private boolean isAuthorized = false;

    // Note: This field is directly used by the virtual machine
    // native codes. Don't touch it.
    private AccessControlContext privilegedContext;

    @SuppressWarnings("removal")
    private DomainCombiner combiner = null;

    // limited privilege scope
    private Permission[] permissions;
    private AccessControlContext parent;
    private boolean isWrapped;

    // is constrained by limited privilege scope?
    private boolean isLimited;
    private ProtectionDomain[] limitedContext;

    private static boolean debugInit = false;
    private static Debug debug = null;

    @SuppressWarnings("removal")
    static Debug getDebug()
    {
        if (debugInit)
            return debug;
        else {
            if (Policy.isSet()) {
                debug = Debug.getInstance("access");
                debugInit = true;
            }
            return debug;
        }
    }

    /**
     * Create an {@code AccessControlContext} with the given array of
     * {@code ProtectionDomain} objects.
     * Context must not be {@code null}. Duplicate domains will be removed
     * from the context.
     *
     * @param context the {@code ProtectionDomain} objects associated with this
     * context. The non-duplicate domains are copied from the array. Subsequent
     * changes to the array will not affect this {@code AccessControlContext}.
     * @throws NullPointerException if {@code context} is {@code null}
     */
    public AccessControlContext(ProtectionDomain[] context)
    {
        if (context.length == 0) {
            this.context = null;
        } else if (context.length == 1) {
            if (context[0] != null) {
                this.context = context.clone();
            } else {
                this.context = null;
            }
        } else {
            List<ProtectionDomain> v = new ArrayList<>(context.length);
            for (int i =0; i< context.length; i++) {
                if ((context[i] != null) &&  (!v.contains(context[i])))
                    v.add(context[i]);
            }
            if (!v.isEmpty()) {
                this.context = new ProtectionDomain[v.size()];
                this.context = v.toArray(this.context);
            }
        }
    }

    /**
     * Create a new {@code AccessControlContext} with the given
     * {@code AccessControlContext} and {@code DomainCombiner}.
     * This constructor associates the provided
     * {@code DomainCombiner} with the provided
     * {@code AccessControlContext}.
     *
     * @param acc the {@code AccessControlContext} associated
     *          with the provided {@code DomainCombiner}.
     *
     * @param combiner the {@code DomainCombiner} to be associated
     *          with the provided {@code AccessControlContext}.
     *
     * @throws    NullPointerException if the provided
     *          {@code context} is {@code null}.
     *
     * @throws    SecurityException if a security manager is installed and the
     *          caller does not have the "createAccessControlContext"
     *          {@link SecurityPermission}
     * @since 1.3
     */
    public AccessControlContext(AccessControlContext acc,
                                @SuppressWarnings("removal") DomainCombiner combiner) {

        this(acc, combiner, false);
    }

    /**
     * package private to allow calls from {@code ProtectionDomain} without
     * performing the security check for
     * {@linkplain SecurityConstants#CREATE_ACC_PERMISSION} permission
     */
    AccessControlContext(AccessControlContext acc,
                        @SuppressWarnings("removal") DomainCombiner combiner,
                        boolean preauthorized) {
        if (!preauthorized) {
            @SuppressWarnings("removal")
            SecurityManager sm = System.getSecurityManager();
            if (sm != null) {
                sm.checkPermission(SecurityConstants.CREATE_ACC_PERMISSION);
                this.isAuthorized = true;
            }
        } else {
            this.isAuthorized = true;
        }

        this.context = acc.context;

        // we do not need to run the combine method on the
        // provided ACC.  it was already "combined" when the
        // context was originally retrieved.
        //
        // at this point in time, we simply throw away the old
        // combiner and use the newly provided one.
        this.combiner = combiner;
    }

    /**
     * package private for {@code AccessController}
     *
     * This "argument wrapper" context will be passed as the actual context
     * parameter on an internal doPrivileged() call used in the implementation.
     */
    AccessControlContext(ProtectionDomain caller, @SuppressWarnings("removal") DomainCombiner combiner,
        AccessControlContext parent, AccessControlContext context,
        Permission[] perms)
    {
        /*
         * Combine the domains from the doPrivileged() context into our
         * wrapper context, if necessary.
         */
        ProtectionDomain[] callerPDs = null;
        if (caller != null) {
             callerPDs = new ProtectionDomain[] { caller };
        }
        if (context != null) {
            if (combiner != null) {
                this.context = combiner.combine(callerPDs, context.context);
            } else {
                this.context = combine(callerPDs, context.context);
            }
        } else {
            /*
             * Call combiner even if there is seemingly nothing to combine.
             */
            if (combiner != null) {
                this.context = combiner.combine(callerPDs, null);
            } else {
                this.context = combine(callerPDs, null);
            }
        }
        this.combiner = combiner;

        Permission[] tmp = null;
        if (perms != null) {
            tmp = new Permission[perms.length];
            for (int i=0; i < perms.length; i++) {
                if (perms[i] == null) {
                    throw new NullPointerException("permission can't be null");
                }

                /*
                 * An AllPermission argument is equivalent to calling
                 * doPrivileged() without any limit permissions.
                 */
                if (perms[i].getClass() == AllPermission.class) {
                    parent = null;
                }
                // Add altPath into permission for compatibility.
                tmp[i] = FilePermCompat.newPermPlusAltPath(perms[i]);
            }
        }

        /*
         * For a doPrivileged() with limited privilege scope, initialize
         * the relevant fields.
         *
         * The limitedContext field contains the union of all domains which
         * are enclosed by this limited privilege scope. In other words,
         * it contains all of the domains which could potentially be checked
         * if none of the limiting permissions implied a requested permission.
         */
        if (parent != null) {
            this.limitedContext = combine(parent.context, parent.limitedContext);
            this.isLimited = true;
            this.isWrapped = true;
            this.permissions = tmp;
            this.parent = parent;
            this.privilegedContext = context; // used in checkPermission2()
        }
        this.isAuthorized = true;
    }


    /**
     * package private constructor for {@code AccessController.getContext()}
     */

    AccessControlContext(ProtectionDomain[] context,
                         boolean isPrivileged)
    {
        this.context = context;
        this.isPrivileged = isPrivileged;
        this.isAuthorized = true;
    }

    /**
     * Constructor for {@code JavaSecurityAccess.doIntersectionPrivilege()}
     */
    AccessControlContext(ProtectionDomain[] context,
                         AccessControlContext privilegedContext)
    {
        this.context = context;
        this.privilegedContext = privilegedContext;
        this.isPrivileged = true;
    }

    /**
     * Returns this context's context.
     */
    ProtectionDomain[] getContext() {
        return context;
    }

    /**
     * Returns {@code true} if this context is privileged.
     */
    boolean isPrivileged()
    {
        return isPrivileged;
    }

    /**
     * get the assigned combiner from the privileged or inherited context
     */
    @SuppressWarnings("removal")
    DomainCombiner getAssignedCombiner() {
        AccessControlContext acc;
        if (isPrivileged) {
            acc = privilegedContext;
        } else {
            acc = AccessController.getInheritedAccessControlContext();
        }
        if (acc != null) {
            return acc.combiner;
        }
        return null;
    }

    /**
     * Get the {@code DomainCombiner} associated with this
     * {@code AccessControlContext}.
     *
     * @return the {@code DomainCombiner} associated with this
     *          {@code AccessControlContext}, or {@code null}
     *          if there is none.
     *
     * @throws    SecurityException if a security manager is installed and
     *          the caller does not have the "getDomainCombiner"
     *          {@link SecurityPermission}
     * @since 1.3
     */
    @SuppressWarnings("removal")
    public DomainCombiner getDomainCombiner() {

        SecurityManager sm = System.getSecurityManager();
        if (sm != null) {
            sm.checkPermission(SecurityConstants.GET_COMBINER_PERMISSION);
        }
        return getCombiner();
    }

    /**
     * package private for {@code AccessController}
     */
    @SuppressWarnings("removal")
    DomainCombiner getCombiner() {
        return combiner;
    }

    boolean isAuthorized() {
        return isAuthorized;
    }

    /**
     * Determines whether the access request indicated by the
     * specified permission should be allowed or denied, based on
     * the security policy currently in effect, and the context in
     * this object. The request is allowed only if every
     * {@code ProtectionDomain} in the context implies the permission.
     * Otherwise the request is denied.
     *
     * <p>
     * This method quietly returns if the access request
     * is permitted, or throws a suitable {@code AccessControlException}
     * otherwise.
     *
     * @param perm the requested permission.
     *
     * @throws    AccessControlException if the specified permission
     * is not permitted, based on the current security policy and the
     * context encapsulated by this object.
     * @throws    NullPointerException if the permission to check for is
     * {@code null}.
     */
    @SuppressWarnings("removal")
    public void checkPermission(Permission perm)
        throws AccessControlException
    {
        boolean dumpDebug = false;

        if (perm == null) {
            throw new NullPointerException("permission can't be null");
        }
        if (getDebug() != null) {
            // If "codebase" is not specified, we dump the info by default.
            dumpDebug = !Debug.isOn("codebase=");
            if (!dumpDebug) {
                // If "codebase" is specified, only dump if the specified code
                // value is in the stack.
                for (int i = 0; context != null && i < context.length; i++) {
                    if (context[i].getCodeSource() != null &&
                        context[i].getCodeSource().getLocation() != null &&
                        Debug.isOn("codebase=" + context[i].getCodeSource().getLocation().toString())) {
                        dumpDebug = true;
                        break;
                    }
                }
            }

            dumpDebug &= !Debug.isOn("permission=") ||
                Debug.isOn("permission=" + perm.getClass().getCanonicalName());

            if (dumpDebug && Debug.isOn("stack")) {
                Thread.dumpStack();
            }

            if (dumpDebug && Debug.isOn("domain")) {
                if (context == null) {
                    debug.println("domain (context is null)");
                } else {
                    for (int i=0; i< context.length; i++) {
                        debug.println("domain "+i+" "+context[i]);
                    }
                }
            }
        }

        /*
         * iterate through the ProtectionDomains in the context.
         * Stop at the first one that doesn't allow the
         * requested permission (throwing an exception).
         *
         */

        /* if ctxt is null, all we had on the stack were system domains,
           or the first domain was a Privileged system domain. This
           is to make the common case for system code very fast */

        if (context == null) {
            checkPermission2(perm);
            return;
        }

        for (int i=0; i< context.length; i++) {
            if (context[i] != null && !context[i].impliesWithAltFilePerm(perm)) {
                if (dumpDebug) {
                    debug.println("access denied " + perm);
                }

                if (Debug.isOn("failure") && debug != null) {
                    // Want to make sure this is always displayed for failure,
                    // but do not want to display again if already displayed
                    // above.
                    if (!dumpDebug) {
                        debug.println("access denied " + perm);
                    }
                    Thread.dumpStack();
                    final ProtectionDomain pd = context[i];
                    final Debug db = debug;
                    AccessController.doPrivileged (new PrivilegedAction<>() {
                        public Void run() {
                            db.println("domain that failed "+pd);
                            return null;
                        }
                    });
                }
                throw new AccessControlException("access denied "+perm, perm);
            }
        }

        // allow if all of them allowed access
        if (dumpDebug) {
            debug.println("access allowed "+perm);
        }

        checkPermission2(perm);
    }

    /*
     * Check the domains associated with the limited privilege scope.
     */
    private void checkPermission2(Permission perm) {
        if (!isLimited) {
            return;
        }

        /*
         * Check the doPrivileged() context parameter, if present.
         */
        if (privilegedContext != null) {
            privilegedContext.checkPermission2(perm);
        }

        /*
         * Ignore the limited permissions and parent fields of a wrapper
         * context since they were already carried down into the unwrapped
         * context.
         */
        if (isWrapped) {
            return;
        }

        /*
         * Try to match any limited privilege scope.
         */
        if (permissions != null) {
            Class<?> permClass = perm.getClass();
            for (int i=0; i < permissions.length; i++) {
                Permission limit = permissions[i];
                if (limit.getClass().equals(permClass) && limit.implies(perm)) {
                    return;
                }
            }
        }

        /*
         * Check the limited privilege scope up the call stack or the inherited
         * parent thread call stack of this ACC.
         */
        if (parent != null) {
            /*
             * As an optimization, if the parent context is the inherited call
             * stack context from a parent thread then checking the protection
             * domains of the parent context is redundant since they have
             * already been merged into the child thread's context by
             * optimize(). When parent is set to an inherited context this
             * context was not directly created by a limited scope
             * doPrivileged() and it does not have its own limited permissions.
             */
            if (permissions == null) {
                parent.checkPermission2(perm);
            } else {
                parent.checkPermission(perm);
            }
        }
    }

    /**
     * Take the stack-based context (this) and combine it with the
     * privileged or inherited context, if need be. Any limited
     * privilege scope is flagged regardless of whether the assigned
     * context comes from an immediately enclosing limited doPrivileged().
     * The limited privilege scope can indirectly flow from the inherited
     * parent thread or an assigned context previously captured by getContext().
     */
    @SuppressWarnings("removal")
    AccessControlContext optimize() {
        // the assigned (privileged or inherited) context
        AccessControlContext acc;
        DomainCombiner combiner = null;
        AccessControlContext parent = null;
        Permission[] permissions = null;

        if (isPrivileged) {
            acc = privilegedContext;
            if (acc != null) {
                /*
                 * If the context is from a limited scope doPrivileged() then
                 * copy the permissions and parent fields out of the wrapper
                 * context that was created to hold them.
                 */
                if (acc.isWrapped) {
                    permissions = acc.permissions;
                    parent = acc.parent;
                }
            }
        } else {
            acc = AccessController.getInheritedAccessControlContext();
            if (acc != null) {
                /*
                 * If the inherited context is constrained by a limited scope
                 * doPrivileged() then set it as our parent so we will process
                 * the non-domain-related state.
                 */
                if (acc.isLimited) {
                    parent = acc;
                }
            }
        }

        // this.context could be null if only system code is on the stack;
        // in that case, ignore the stack context
        boolean skipStack = (context == null);

        // acc.context could be null if only system code was involved;
        // in that case, ignore the assigned context
        boolean skipAssigned = (acc == null || acc.context == null);
        ProtectionDomain[] assigned = (skipAssigned) ? null : acc.context;
        ProtectionDomain[] pd;

        // if there is no enclosing limited privilege scope on the stack or
        // inherited from a parent thread
        boolean skipLimited = ((acc == null || !acc.isWrapped) && parent == null);

        if (acc != null && acc.combiner != null) {
            // let the assigned acc's combiner do its thing
            if (getDebug() != null) {
                debug.println("AccessControlContext invoking the Combiner");
            }

            // No need to clone current and assigned.context
            // combine() will not update them
            combiner = acc.combiner;
            pd = combiner.combine(context, assigned);
        } else {
            if (skipStack) {
                if (skipAssigned) {
                    calculateFields(acc, parent, permissions);
                    return this;
                } else if (skipLimited) {
                    return acc;
                }
            } else if (assigned != null) {
                if (skipLimited) {
                    // optimization: if there is a single stack domain and
                    // that domain is already in the assigned context; no
                    // need to combine
                    if (context.length == 1 && context[0] == assigned[0]) {
                        return acc;
                    }
                }
            }

            pd = combine(context, assigned);
            if (skipLimited && !skipAssigned && pd == assigned) {
                return acc;
            } else if (skipAssigned && pd == context) {
                calculateFields(acc, parent, permissions);
                return this;
            }
        }

        // Reuse existing ACC
        this.context = pd;
        this.combiner = combiner;
        this.isPrivileged = false;

        calculateFields(acc, parent, permissions);
        return this;
    }


    /*
     * Combine the current (stack) and assigned domains.
     */
    private static ProtectionDomain[] combine(ProtectionDomain[] current,
        ProtectionDomain[] assigned) {

        // current could be null if only system code is on the stack;
        // in that case, ignore the stack context
        boolean skipStack = (current == null);

        // assigned could be null if only system code was involved;
        // in that case, ignore the assigned context
        boolean skipAssigned = (assigned == null);

        int slen = (skipStack) ? 0 : current.length;

        // optimization: if there is no assigned context and the stack length
        // is less then or equal to two; there is no reason to compress the
        // stack context, it already is
        if (skipAssigned && slen <= 2) {
            return current;
        }

        int n = (skipAssigned) ? 0 : assigned.length;

        // now we combine both of them, and create a new context
        ProtectionDomain[] pd = new ProtectionDomain[slen + n];

        // first copy in the assigned context domains, no need to compress
        if (!skipAssigned) {
            System.arraycopy(assigned, 0, pd, 0, n);
        }

        // now add the stack context domains, discarding nulls and duplicates
    outer:
        for (int i = 0; i < slen; i++) {
            ProtectionDomain sd = current[i];
            if (sd != null) {
                for (int j = 0; j < n; j++) {
                    if (sd == pd[j]) {
                        continue outer;
                    }
                }
                pd[n++] = sd;
            }
        }

        // if length isn't equal, we need to shorten the array
        if (n != pd.length) {
            // optimization: if we didn't really combine anything
            if (!skipAssigned && n == assigned.length) {
                return assigned;
            } else if (skipAssigned && n == slen) {
                return current;
            }
            ProtectionDomain[] tmp = new ProtectionDomain[n];
            System.arraycopy(pd, 0, tmp, 0, n);
            pd = tmp;
        }

        return pd;
    }


    /*
     * Calculate the additional domains that could potentially be reached via
     * limited privilege scope. Mark the context as being subject to limited
     * privilege scope unless the reachable domains (if any) are already
     * contained in this domain context (in which case any limited
     * privilege scope checking would be redundant).
     */
    private void calculateFields(AccessControlContext assigned,
        AccessControlContext parent, Permission[] permissions)
    {
        ProtectionDomain[] parentLimit = null;
        ProtectionDomain[] assignedLimit = null;
        ProtectionDomain[] newLimit;

        parentLimit = (parent != null)? parent.limitedContext: null;
        assignedLimit = (assigned != null)? assigned.limitedContext: null;
        newLimit = combine(parentLimit, assignedLimit);
        if (newLimit != null) {
            if (context == null || !containsAllPDs(newLimit, context)) {
                this.limitedContext = newLimit;
                this.permissions = permissions;
                this.parent = parent;
                this.isLimited = true;
            }
        }
    }


    /**
     * Checks two {@code AccessControlContext} objects for equality.
     * Checks that {@code obj} is
     * an {@code AccessControlContext} and has the same set of
     * {@code ProtectionDomain} objects as this context.
     *
     * @param obj the object we are testing for equality with this object.
     * @return {@code true} if {@code obj} is an {@code AccessControlContext},
     * and has the same set of {@code ProtectionDomain} objects as this context,
     * {@code false} otherwise.
     */
    @Override
    public boolean equals(Object obj) {
        if (obj == this)
            return true;

        return obj instanceof AccessControlContext that
                && equalContext(that)
                && equalLimitedContext(that);
    }

    /*
     * Compare for equality based on state that is free of limited
     * privilege complications.
     */
    private boolean equalContext(AccessControlContext that) {
        if (!equalPDs(this.context, that.context))
            return false;

        if (this.combiner == null && that.combiner != null)
            return false;

        if (this.combiner != null && !this.combiner.equals(that.combiner))
            return false;

        return true;
    }

    private boolean equalPDs(ProtectionDomain[] a, ProtectionDomain[] b) {
        if (a == null) {
            return (b == null);
        }

        if (b == null)
            return false;

        if (!(containsAllPDs(a, b) && containsAllPDs(b, a)))
            return false;

        return true;
    }

    /*
     * Compare for equality based on state that is captured during a
     * call to AccessController.getContext() when a limited privilege
     * scope is in effect.
     */
    private boolean equalLimitedContext(AccessControlContext that) {
        if (that == null)
            return false;

        /*
         * If neither instance has limited privilege scope then we're done.
         */
        if (!this.isLimited && !that.isLimited)
            return true;

        /*
         * If only one instance has limited privilege scope then we're done.
         */
         if (!(this.isLimited && that.isLimited))
             return false;

        /*
         * Wrapped instances should never escape outside the implementation
         * this class and AccessController so this will probably never happen
         * but it only makes any sense to compare if they both have the same
         * isWrapped state.
         */
        if ((this.isWrapped && !that.isWrapped) ||
            (!this.isWrapped && that.isWrapped)) {
            return false;
        }

        if (this.permissions == null && that.permissions != null)
            return false;

        if (this.permissions != null && that.permissions == null)
            return false;

        if (!(this.containsAllLimits(that) && that.containsAllLimits(this)))
            return false;

        /*
         * Skip through any wrapped contexts.
         */
        AccessControlContext thisNextPC = getNextPC(this);
        AccessControlContext thatNextPC = getNextPC(that);

        /*
         * The protection domains and combiner of a privilegedContext are
         * not relevant because they have already been included in the context
         * of this instance by optimize() so we only care about any limited
         * privilege state they may have.
         */
        if (thisNextPC == null && thatNextPC != null && thatNextPC.isLimited)
            return false;

        if (thisNextPC != null && !thisNextPC.equalLimitedContext(thatNextPC))
            return false;

        if (this.parent == null && that.parent != null)
            return false;

        if (this.parent != null && !this.parent.equals(that.parent))
            return false;

        return true;
    }

    /*
     * Follow the privilegedContext link making our best effort to skip
     * through any wrapper contexts.
     */
    private static AccessControlContext getNextPC(AccessControlContext acc) {
        while (acc != null && acc.privilegedContext != null) {
            acc = acc.privilegedContext;
            if (!acc.isWrapped)
                return acc;
        }
        return null;
    }

    private static boolean containsAllPDs(ProtectionDomain[] thisContext,
        ProtectionDomain[] thatContext) {
        boolean match = false;

        //
        // ProtectionDomains within an ACC currently cannot be null
        // and this is enforced by the constructor and the various
        // optimize methods. However, historically this logic made attempts
        // to support the notion of a null PD and therefore this logic continues
        // to support that notion.
        ProtectionDomain thisPd;
        for (int i = 0; i < thisContext.length; i++) {
            match = false;
            if ((thisPd = thisContext[i]) == null) {
                for (int j = 0; (j < thatContext.length) && !match; j++) {
                    match = (thatContext[j] == null);
                }
            } else {
                Class<?> thisPdClass = thisPd.getClass();
                ProtectionDomain thatPd;
                for (int j = 0; (j < thatContext.length) && !match; j++) {
                    thatPd = thatContext[j];

                    // Class check required to avoid PD exposure (4285406)
                    match = (thatPd != null &&
                        thisPdClass == thatPd.getClass() && thisPd.equals(thatPd));
                }
            }
            if (!match) return false;
        }
        return match;
    }

    private boolean containsAllLimits(AccessControlContext that) {
        boolean match = false;

        if (this.permissions == null && that.permissions == null)
            return true;

        for (int i = 0; i < this.permissions.length; i++) {
            Permission limit = this.permissions[i];
            Class <?> limitClass = limit.getClass();
            match = false;
            for (int j = 0; (j < that.permissions.length) && !match; j++) {
                Permission perm = that.permissions[j];
                match = (limitClass.equals(perm.getClass()) &&
                    limit.equals(perm));
            }
            if (!match) return false;
        }
        return match;
    }


    /**
     * {@return the hash code value for this context}
     * The hash code is computed by exclusive or-ing the hash code of all the
     * protection domains in the context together.
     */
    @Override
    public int hashCode() {
        int hashCode = 0;

        if (context == null)
            return hashCode;

        for (ProtectionDomain protectionDomain : context) {
            if (protectionDomain != null)
                hashCode ^= protectionDomain.hashCode();
        }

        return hashCode;
    }
}<|MERGE_RESOLUTION|>--- conflicted
+++ resolved
@@ -79,16 +79,6 @@
  *
  * @author Roland Schemers
  * @since 1.2
-<<<<<<< HEAD
- * 
- */
-// * @deprecated This class is only useful in conjunction with
-// *       {@linkplain SecurityManager the Security Manager}, which is deprecated
-// *       and subject to removal in a future release. Consequently, this class
-// *       is also deprecated and subject to removal. There is no replacement for
-// *       the Security Manager or this class.
-// */
-=======
  */ 
  /* Removed from Java 24
  *      @deprecated This class is only useful in conjunction with
@@ -97,8 +87,6 @@
  *       is also deprecated and subject to removal. There is no replacement for
  *       the Security Manager or this class.
  */
->>>>>>> e8925386
-
 //@Deprecated(since="17", forRemoval=true)
 public final class AccessControlContext {
 
