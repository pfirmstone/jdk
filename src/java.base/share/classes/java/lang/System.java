--- conflicted
+++ resolved
@@ -389,15 +389,6 @@
      * @see SecurityManager#checkPermission
      * @see java.lang.RuntimePermission
      */ 
-<<<<<<< HEAD
-//     * @deprecated This method is only useful in conjunction with
-//     *       {@linkplain SecurityManager the Security Manager}, which is
-//     *       deprecated and subject to removal in a future release.
-//     *       Consequently, this method is also deprecated and subject to
-//     *       removal. There is no replacement for the Security Manager or this
-//     *       method.
-//     */
-=======
      /* @deprecated This method is only useful in conjunction with
      *       {@linkplain SecurityManager the Security Manager}, which is
      *       deprecated and subject to removal in a future release.
@@ -405,7 +396,6 @@
      *       removal. There is no replacement for the Security Manager or this
      *       method.
      */
->>>>>>> e8925386
 //    @Deprecated(since="17", forRemoval=true)
     @CallerSensitive
     public static void setSecurityManager(@SuppressWarnings("removal") SecurityManager sm) {
@@ -425,19 +415,8 @@
                 } catch (Exception e) {
                     // no-op
                 }
-<<<<<<< HEAD
             }
             setSecurityManager0(sm);
-=======
-                    initialErr.printf("""
-                            WARNING: A terminally deprecated method in java.lang.System has been called
-                            WARNING: System::setSecurityManager has been called by %s
-                            WARNING: Please consider reporting this to the maintainers of %s
-                            WARNING: System::setSecurityManager will be removed in a future release
-                            """, source, callerClass.getName());
-            }
-            implSetSecurityManager(sm);
->>>>>>> e8925386
         } else {
             // security manager not allowed
             if (sm != null) {
@@ -489,17 +468,6 @@
      *          otherwise, {@code null} is returned.
      * @see     #setSecurityManager
      */ 
-<<<<<<< HEAD
-//     * @deprecated This method is only useful in conjunction with
-//     *       {@linkplain SecurityManager the Security Manager}, which is
-//     *       deprecated and subject to removal in a future release.
-//     *       Consequently, this method is also deprecated and subject to
-//     *       removal. There is no replacement for the Security Manager or this
-//     *       method.
-//     */
-    @SuppressWarnings("removal")
-    //@Deprecated(since="17", forRemoval=true)
-=======
      /* @deprecated This method is only useful in conjunction with
      *       {@linkplain SecurityManager the Security Manager}, which is
      *       deprecated and subject to removal in a future release.
@@ -509,7 +477,6 @@
      */
     @SuppressWarnings("removal")
 //    @Deprecated(since="17", forRemoval=true)
->>>>>>> e8925386
     public static SecurityManager getSecurityManager() {
         if (allowSecurityManager()) {
             return security;
