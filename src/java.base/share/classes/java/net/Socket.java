/*
 * Copyright (c) 1995, 2024, Oracle and/or its affiliates. All rights reserved.
 * DO NOT ALTER OR REMOVE COPYRIGHT NOTICES OR THIS FILE HEADER.
 *
 * This code is free software; you can redistribute it and/or modify it
 * under the terms of the GNU General Public License version 2 only, as
 * published by the Free Software Foundation.  Oracle designates this
 * particular file as subject to the "Classpath" exception as provided
 * by Oracle in the LICENSE file that accompanied this code.
 *
 * This code is distributed in the hope that it will be useful, but WITHOUT
 * ANY WARRANTY; without even the implied warranty of MERCHANTABILITY or
 * FITNESS FOR A PARTICULAR PURPOSE.  See the GNU General Public License
 * version 2 for more details (a copy is included in the LICENSE file that
 * accompanied this code).
 *
 * You should have received a copy of the GNU General Public License version
 * 2 along with this work; if not, write to the Free Software Foundation,
 * Inc., 51 Franklin St, Fifth Floor, Boston, MA 02110-1301 USA.
 *
 * Please contact Oracle, 500 Oracle Parkway, Redwood Shores, CA 94065 USA
 * or visit www.oracle.com if you need additional information or have any
 * questions.
 */

package java.net;

import jdk.internal.event.SocketReadEvent;
import jdk.internal.event.SocketWriteEvent;
import jdk.internal.invoke.MhUtil;
import sun.security.util.SecurityConstants;

import java.io.InputStream;
import java.io.InterruptedIOException;
import java.io.OutputStream;
import java.io.IOException;
import java.lang.invoke.MethodHandles;
import java.lang.invoke.VarHandle;
import java.nio.channels.ClosedByInterruptException;
import java.nio.channels.SocketChannel;
import java.util.Objects;
import java.util.Set;
import java.util.Collections;

/**
 * This class implements client sockets (also called just
 * "sockets"). A socket is an endpoint for communication
 * between two machines.
 * <p>
 * The actual work of the socket is performed by an instance of the
 * {@code SocketImpl} class.
 *
 * <p> The {@code Socket} class defines convenience
 * methods to set and get several socket options. This class also
 * defines the {@link #setOption(SocketOption, Object) setOption}
 * and {@link #getOption(SocketOption) getOption} methods to set
 * and query socket options.
 * A {@code Socket} support the following options:
 * <blockquote>
 * <table class="striped">
 * <caption style="display:none">Socket options</caption>
 * <thead>
 *   <tr>
 *     <th scope="col">Option Name</th>
 *     <th scope="col">Description</th>
 *   </tr>
 * </thead>
 * <tbody>
 *   <tr>
 *     <th scope="row"> {@link java.net.StandardSocketOptions#SO_SNDBUF SO_SNDBUF} </th>
 *     <td> The size of the socket send buffer </td>
 *   </tr>
 *   <tr>
 *     <th scope="row"> {@link java.net.StandardSocketOptions#SO_RCVBUF SO_RCVBUF} </th>
 *     <td> The size of the socket receive buffer </td>
 *   </tr>
 *   <tr>
 *     <th scope="row"> {@link java.net.StandardSocketOptions#SO_KEEPALIVE SO_KEEPALIVE} </th>
 *     <td> Keep connection alive </td>
 *   </tr>
 *   <tr>
 *     <th scope="row"> {@link java.net.StandardSocketOptions#SO_REUSEADDR SO_REUSEADDR} </th>
 *     <td> Re-use address </td>
 *   </tr>
 *   <tr>
 *     <th scope="row"> {@link java.net.StandardSocketOptions#SO_LINGER SO_LINGER} </th>
 *     <td> Linger on close if data is present (when configured in blocking mode
 *          only) </td>
 *   </tr>
 *   <tr>
 *     <th scope="row"> {@link java.net.StandardSocketOptions#TCP_NODELAY TCP_NODELAY} </th>
 *     <td> Disable the Nagle algorithm </td>
 *   </tr>
 * </tbody>
 * </table>
 * </blockquote>
 * Additional (implementation specific) options may also be supported.
 *
 * @see     java.net.SocketImpl
 * @see     java.nio.channels.SocketChannel
 * @since   1.0
 */
public class Socket implements java.io.Closeable {
    private static final VarHandle STATE, IN, OUT;
    static {
        MethodHandles.Lookup l = MethodHandles.lookup();
        STATE = MhUtil.findVarHandle(l, "state", int.class);
        IN = MhUtil.findVarHandle(l, "in", InputStream.class);
        OUT = MhUtil.findVarHandle(l, "out", OutputStream.class);
    }

    // the underlying SocketImpl, may be null, may be swapped when connecting
    private volatile SocketImpl impl;

    // state bits
    private static final int SOCKET_CREATED = 1 << 0;   // impl.create(boolean) called
    private static final int BOUND          = 1 << 1;
    private static final int CONNECTED      = 1 << 2;
    private static final int CLOSED         = 1 << 3;
    private static final int SHUT_IN        = 1 << 9;
    private static final int SHUT_OUT       = 1 << 10;
    private volatile int state;

    // used to coordinate creating and closing underlying socket
    private final Object socketLock = new Object();

    // input/output streams
    private volatile InputStream in;
    private volatile OutputStream out;

    /**
     * Atomically sets state to the result of a bitwise OR of the current value
     * and the given mask.
     * @return the previous state value
     */
    private int getAndBitwiseOrState(int mask) {
        return (int) STATE.getAndBitwiseOr(this, mask);
    }

    private static boolean isBound(int s) {
        return (s & BOUND) != 0;
    }

    private static boolean isConnected(int s) {
        return (s & CONNECTED) != 0;
    }

    private static boolean isClosed(int s) {
        return (s & CLOSED) != 0;
    }

    private static boolean isInputShutdown(int s) {
        return (s & SHUT_IN) != 0;
    }

    private static boolean isOutputShutdown(int s) {
        return (s & SHUT_OUT) != 0;
    }

    /**
     * Creates an unconnected socket with the given {@code SocketImpl}.
     */
    private Socket(Void unused, SocketImpl impl) {
        if (impl != null) {
            this.impl = impl;
        }
    }

    /**
     * Creates an unconnected Socket.
     * <p>
     * If the application has specified a {@linkplain SocketImplFactory client
     * socket implementation factory}, that factory's
     * {@linkplain SocketImplFactory#createSocketImpl() createSocketImpl}
     * method is called to create the actual socket implementation. Otherwise
     * a system-default socket implementation is created.
     *
     * @since   1.1
     */
    public Socket() {
        this.impl = createImpl();
    }

    /**
     * Creates an unconnected socket, specifying the type of proxy, if any,
     * that should be used regardless of any other settings.
     * <P>
     * If there is a security manager, its {@code checkConnect} method
     * is called with the proxy host address and port number
     * as its arguments. This could result in a SecurityException.
     * <P>
     * Examples:
     * <UL> <LI>{@code Socket s = new Socket(Proxy.NO_PROXY);} will create
     * a plain socket ignoring any other proxy configuration.</LI>
     * <LI>{@code Socket s = new Socket(new Proxy(Proxy.Type.SOCKS, new InetSocketAddress("socks.mydom.com", 1080)));}
     * will create a socket connecting through the specified SOCKS proxy
     * server.</LI>
     * </UL>
     *
     * @param proxy a {@link java.net.Proxy Proxy} object specifying what kind
     *              of proxying should be used.
     * @throws IllegalArgumentException if the proxy is of an invalid type
     *          or {@code null}.
     * @throws SecurityException if a security manager is present and
     *                           permission to connect to the proxy is
     *                           denied.
     * @see java.net.ProxySelector
     * @see java.net.Proxy
     *
     * @since   1.5
     */
    @SuppressWarnings("this-escape")
    public Socket(Proxy proxy) {
        // Create a copy of Proxy as a security measure
        if (proxy == null) {
            throw new IllegalArgumentException("Invalid Proxy");
        }
        Proxy p = proxy == Proxy.NO_PROXY ? Proxy.NO_PROXY
                                          : sun.net.ApplicationProxy.create(proxy);
        Proxy.Type type = p.type();
        if (type == Proxy.Type.SOCKS || type == Proxy.Type.HTTP) {
            @SuppressWarnings("removal")
            SecurityManager security = System.getSecurityManager();
            InetSocketAddress epoint = (InetSocketAddress) p.address();
            if (epoint.getAddress() != null) {
                checkAddress (epoint.getAddress(), "Socket");
            }
            if (security != null) {
                if (epoint.isUnresolved())
                    epoint = new InetSocketAddress(epoint.getHostName(), epoint.getPort());
                if (epoint.isUnresolved())
                    security.checkConnect(epoint.getHostName(), epoint.getPort());
                else
                    security.checkConnect(epoint.getAddress().getHostAddress(),
                                  epoint.getPort());
            }

            // create a SOCKS or HTTP SocketImpl that delegates to a platform SocketImpl
            SocketImpl delegate = SocketImpl.createPlatformSocketImpl(false);
            impl = (type == Proxy.Type.SOCKS) ? new SocksSocketImpl(p, delegate)
                                              : new HttpConnectSocketImpl(p, delegate, this);
        } else {
            if (p == Proxy.NO_PROXY) {
                // create a platform or custom SocketImpl for the DIRECT case
                SocketImplFactory factory = Socket.factory;
                if (factory == null) {
                    impl = SocketImpl.createPlatformSocketImpl(false);
                } else {
                    impl = factory.createSocketImpl();
                }
            } else
                throw new IllegalArgumentException("Invalid Proxy");
        }
    }

    /**
     * Creates an unconnected Socket with a user-specified
     * SocketImpl.
     *
     * @param impl an instance of a <B>SocketImpl</B>
     * the subclass wishes to use on the Socket.
     *
     * @throws    SocketException if there is an error in the underlying protocol,
     * such as a TCP error.
     *
     * @throws SecurityException if {@code impl} is non-null and a security manager is set
     * and its {@code checkPermission} method doesn't allow {@code NetPermission("setSocketImpl")}.
     *
     * @since   1.1
     */
    protected Socket(SocketImpl impl) throws SocketException {
        this(checkPermission(impl), impl);
    }

    private static Void checkPermission(SocketImpl impl) {
        if (impl != null) {
            @SuppressWarnings("removal")
            SecurityManager sm = System.getSecurityManager();
            if (sm != null) {
                sm.checkPermission(SecurityConstants.SET_SOCKETIMPL_PERMISSION);
            }
        }
        return null;
    }

    /**
     * Creates a stream socket and connects it to the specified port
     * number on the named host.
     * <p>
     * If the specified host is {@code null} it is the equivalent of
     * specifying the address as
     * {@link java.net.InetAddress#getByName InetAddress.getByName}{@code (null)}.
     * In other words, it is equivalent to specifying an address of the
     * loopback interface. </p>
     * <p>
     * If the application has specified a {@linkplain SocketImplFactory client
     * socket implementation factory}, that factory's
     * {@linkplain SocketImplFactory#createSocketImpl() createSocketImpl}
     * method is called to create the actual socket implementation. Otherwise
     * a system-default socket implementation is created.
     * <p>
     * If there is a security manager, its
     * {@code checkConnect} method is called
     * with the host address and {@code port}
     * as its arguments. This could result in a SecurityException.
     *
     * @param      host   the host name, or {@code null} for the loopback address.
     * @param      port   the port number.
     *
     * @throws     UnknownHostException if the IP address of
     * the host could not be determined.
     *
     * @throws     IOException  if an I/O error occurs when creating the socket.
     * @throws     SecurityException  if a security manager exists and its
     *             {@code checkConnect} method doesn't allow the operation.
     * @throws     IllegalArgumentException if the port parameter is outside
     *             the specified range of valid port values, which is between
     *             0 and 65535, inclusive.
     * @see        SecurityManager#checkConnect
     */
    @SuppressWarnings("this-escape")
    public Socket(String host, int port)
        throws UnknownHostException, IOException
    {
        this(host != null ? new InetSocketAddress(host, port) :
             new InetSocketAddress(InetAddress.getByName(null), port),
             (SocketAddress) null, true);
    }

    /**
     * Creates a stream socket and connects it to the specified port
     * number at the specified IP address.
     * <p>
     * If the application has specified a {@linkplain SocketImplFactory client
     * socket implementation factory}, that factory's
     * {@linkplain SocketImplFactory#createSocketImpl() createSocketImpl}
     * method is called to create the actual socket implementation. Otherwise
     * a system-default socket implementation is created.
     * <p>
     * If there is a security manager, its
     * {@code checkConnect} method is called
     * with the host address and {@code port}
     * as its arguments. This could result in a SecurityException.
     *
     * @param      address   the IP address.
     * @param      port      the port number.
     * @throws     IOException  if an I/O error occurs when creating the socket.
     * @throws     SecurityException  if a security manager exists and its
     *             {@code checkConnect} method doesn't allow the operation.
     * @throws     IllegalArgumentException if the port parameter is outside
     *             the specified range of valid port values, which is between
     *             0 and 65535, inclusive.
     * @throws     NullPointerException if {@code address} is null.
     * @see        SecurityManager#checkConnect
     */
    @SuppressWarnings("this-escape")
    public Socket(InetAddress address, int port) throws IOException {
        this(address != null ? new InetSocketAddress(address, port) : null,
             (SocketAddress) null, true);
    }

    /**
     * Creates a socket and connects it to the specified remote host on
     * the specified remote port. The Socket will also bind() to the local
     * address and port supplied.
     * <p>
     * If the specified host is {@code null} it is the equivalent of
     * specifying the address as
     * {@link java.net.InetAddress#getByName InetAddress.getByName}{@code (null)}.
     * In other words, it is equivalent to specifying an address of the
     * loopback interface. </p>
     * <p>
     * A local port number of {@code zero} will let the system pick up a
     * free port in the {@code bind} operation.</p>
     * <p>
     * If there is a security manager, its
     * {@code checkConnect} method is called
     * with the host address and {@code port}
     * as its arguments. This could result in a SecurityException.
     *
     * @param host the name of the remote host, or {@code null} for the loopback address.
     * @param port the remote port
     * @param localAddr the local address the socket is bound to, or
     *        {@code null} for the {@code anyLocal} address.
     * @param localPort the local port the socket is bound to, or
     *        {@code zero} for a system selected free port.
     * @throws     IOException  if an I/O error occurs when creating the socket.
     * @throws     SecurityException  if a security manager exists and its
     *             {@code checkConnect} method doesn't allow the connection
     *             to the destination, or if its {@code checkListen} method
     *             doesn't allow the bind to the local port.
     * @throws     IllegalArgumentException if the port parameter or localPort
     *             parameter is outside the specified range of valid port values,
     *             which is between 0 and 65535, inclusive.
     * @see        SecurityManager#checkConnect
     * @since   1.1
     */
    @SuppressWarnings("this-escape")
    public Socket(String host, int port, InetAddress localAddr,
                  int localPort) throws IOException {
        this(host != null ? new InetSocketAddress(host, port) :
               new InetSocketAddress(InetAddress.getByName(null), port),
             new InetSocketAddress(localAddr, localPort), true);
    }

    /**
     * Creates a socket and connects it to the specified remote address on
     * the specified remote port. The Socket will also bind() to the local
     * address and port supplied.
     * <p>
     * If the specified local address is {@code null} it is the equivalent of
     * specifying the address as the AnyLocal address
     * (see {@link java.net.InetAddress#isAnyLocalAddress InetAddress.isAnyLocalAddress}{@code ()}).
     * <p>
     * A local port number of {@code zero} will let the system pick up a
     * free port in the {@code bind} operation.</p>
     * <p>
     * If there is a security manager, its
     * {@code checkConnect} method is called
     * with the host address and {@code port}
     * as its arguments. This could result in a SecurityException.
     *
     * @param address the remote address
     * @param port the remote port
     * @param localAddr the local address the socket is bound to, or
     *        {@code null} for the {@code anyLocal} address.
     * @param localPort the local port the socket is bound to or
     *        {@code zero} for a system selected free port.
     * @throws     IOException  if an I/O error occurs when creating the socket.
     * @throws     SecurityException  if a security manager exists and its
     *             {@code checkConnect} method doesn't allow the connection
     *             to the destination, or if its {@code checkListen} method
     *             doesn't allow the bind to the local port.
     * @throws     IllegalArgumentException if the port parameter or localPort
     *             parameter is outside the specified range of valid port values,
     *             which is between 0 and 65535, inclusive.
     * @throws     NullPointerException if {@code address} is null.
     * @see        SecurityManager#checkConnect
     * @since   1.1
     */
    @SuppressWarnings("this-escape")
    public Socket(InetAddress address, int port, InetAddress localAddr,
                  int localPort) throws IOException {
        this(address != null ? new InetSocketAddress(address, port) : null,
             new InetSocketAddress(localAddr, localPort), true);
    }

    /**
     * Creates a stream socket and connects it to the specified port
     * number on the named host.
     * <p>
     * If the specified host is {@code null} it is the equivalent of
     * specifying the address as
     * {@link java.net.InetAddress#getByName InetAddress.getByName}{@code (null)}.
     * In other words, it is equivalent to specifying an address of the
     * loopback interface. </p>
     * <p>
     * If the stream argument is {@code true}, this creates a
     * stream socket. If the stream argument is {@code false}, it
     * creates a datagram socket.
     * <p>
     * If the application has specified a {@linkplain SocketImplFactory client
     * socket implementation factory}, that factory's
     * {@linkplain SocketImplFactory#createSocketImpl() createSocketImpl}
     * method is called to create the actual socket implementation. Otherwise
     * a system-default socket implementation is created.
     * <p>
     * If there is a security manager, its
     * {@code checkConnect} method is called
     * with the host address and {@code port}
     * as its arguments. This could result in a SecurityException.
     * <p>
     * If a UDP socket is used, TCP/IP related socket options will not apply.
     *
     * @param      host     the host name, or {@code null} for the loopback address.
     * @param      port     the port number.
     * @param      stream   a {@code boolean} indicating whether this is
     *                      a stream socket or a datagram socket.
     * @throws     IOException  if an I/O error occurs when creating the socket.
     * @throws     SecurityException  if a security manager exists and its
     *             {@code checkConnect} method doesn't allow the operation.
     * @throws     IllegalArgumentException if the port parameter is outside
     *             the specified range of valid port values, which is between
     *             0 and 65535, inclusive.
     * @see        SecurityManager#checkConnect
     * @deprecated Use {@link DatagramSocket} instead for UDP transport.
     */
    @Deprecated(forRemoval = true, since = "1.1")
    @SuppressWarnings("this-escape")
    public Socket(String host, int port, boolean stream) throws IOException {
        this(host != null ? new InetSocketAddress(host, port) :
               new InetSocketAddress(InetAddress.getByName(null), port),
             (SocketAddress) null, stream);
    }

    /**
     * Creates a socket and connects it to the specified port number at
     * the specified IP address.
     * <p>
     * If the stream argument is {@code true}, this creates a
     * stream socket. If the stream argument is {@code false}, it
     * creates a datagram socket.
     * <p>
     * If the application has specified a {@linkplain SocketImplFactory client
     * socket implementation factory}, that factory's
     * {@linkplain SocketImplFactory#createSocketImpl() createSocketImpl}
     * method is called to create the actual socket implementation. Otherwise
     * a system-default socket implementation is created.
     *
     * <p>If there is a security manager, its
     * {@code checkConnect} method is called
     * with {@code host.getHostAddress()} and {@code port}
     * as its arguments. This could result in a SecurityException.
     * <p>
     * If UDP socket is used, TCP/IP related socket options will not apply.
     *
     * @param      host     the IP address.
     * @param      port      the port number.
     * @param      stream    if {@code true}, create a stream socket;
     *                       otherwise, create a datagram socket.
     * @throws     IOException  if an I/O error occurs when creating the socket.
     * @throws     SecurityException  if a security manager exists and its
     *             {@code checkConnect} method doesn't allow the operation.
     * @throws     IllegalArgumentException if the port parameter is outside
     *             the specified range of valid port values, which is between
     *             0 and 65535, inclusive.
     * @throws     NullPointerException if {@code host} is null.
     * @see        SecurityManager#checkConnect
     * @deprecated Use {@link DatagramSocket} instead for UDP transport.
     */
    @Deprecated(forRemoval = true, since = "1.1")
    @SuppressWarnings("this-escape")
    public Socket(InetAddress host, int port, boolean stream) throws IOException {
        this(host != null ? new InetSocketAddress(host, port) : null,
             new InetSocketAddress(0), stream);
    }

    /**
     * Initialize a new Socket that is connected to the given remote address.
     * The socket is optionally bound to a local address before connecting.
     *
     * @param address the remote address to connect to
     * @param localAddr the local address to bind to, can be null
     * @param stream true for a stream socket, false for a datagram socket
     */
    private Socket(SocketAddress address, SocketAddress localAddr, boolean stream)
        throws IOException
    {
        Objects.requireNonNull(address);
        assert address instanceof InetSocketAddress;

        // create the SocketImpl and the underlying socket
        SocketImpl impl = createImpl();
        impl.create(stream);

        this.impl = impl;
        this.state = SOCKET_CREATED;

        try {
            if (localAddr != null) {
                bind(localAddr);
<<<<<<< HEAD
            connect(address);
        } catch (IOException | IllegalArgumentException | SecurityException e) {
            try {
                close();
            } catch (IOException ce) {
                e.addSuppressed(ce);
=======
>>>>>>> 8e9ba788
            }
            connect(address);
        } catch (Throwable throwable) {
            closeSuppressingExceptions(throwable);
            throw throwable;
        }
    }

    /**
     * Create a new SocketImpl for a connecting/client socket. The SocketImpl
     * is created without an underlying socket.
     */
    private static SocketImpl createImpl() {
        SocketImplFactory factory = Socket.factory;
        if (factory != null) {
            return factory.createSocketImpl();
        } else {
            // create a SOCKS SocketImpl that delegates to a platform SocketImpl
            SocketImpl delegate = SocketImpl.createPlatformSocketImpl(false);
            return new SocksSocketImpl(delegate);
        }
    }

    /**
     * Returns the {@code SocketImpl} for this Socket, creating it, and the
     * underlying socket, if required.
     * @throws SocketException if creating the underlying socket fails
     */
    private SocketImpl getImpl() throws SocketException {
        if ((state & SOCKET_CREATED) == 0) {
            synchronized (socketLock) {
                int s = state;   // re-read state
                if ((s & SOCKET_CREATED) == 0) {
                    if (isClosed(s)) {
                        throw new SocketException("Socket is closed");
                    }
                    SocketImpl impl = this.impl;
                    if (impl == null) {
                        this.impl = impl = createImpl();
                    }
                    try {
                        impl.create(true);
                    } catch (SocketException e) {
                        throw e;
                    } catch (IOException e) {
                        throw new SocketException(e.getMessage(), e);
                    }
                    getAndBitwiseOrState(SOCKET_CREATED);
                }
            }
        }
        return impl;
    }

    /**
     * Returns the SocketImpl, may be null.
     */
    SocketImpl impl() {
        return impl;
    }

    /**
     * Sets the SocketImpl. The SocketImpl is connected to a peer. The behavior for
     * the case that the Socket was not a newly created Socket is unspecified. If
     * there is an existing SocketImpl then it closed to avoid leaking resources.
     * @throws SocketException if the Socket is closed
     * @apiNote For ServerSocket use when accepting connections
     */
    void setConnectedImpl(SocketImpl si) throws SocketException {
        synchronized (socketLock) {
            if ((state & CLOSED) != 0) {
                throw new SocketException("Socket is closed");
            }
            SocketImpl previous = impl;
            impl = si;
            state = (SOCKET_CREATED | BOUND | CONNECTED);
            if (previous != null) {
                in = null;
                out = null;
                previous.closeQuietly();
            }
        }
    }

    /**
     * Sets the SocketImpl.
     * @apiNote For ServerSocket use when accepting connections with a custom SocketImpl
     */
    void setImpl(SocketImpl si) {
        impl = si;
    }

    /**
     * Sets to Socket state for a newly accepted connection.
     * @apiNote For ServerSocket use when accepting connections with a custom SocketImpl
     */
    void setConnected() {
        getAndBitwiseOrState(SOCKET_CREATED | BOUND | CONNECTED);
    }

    /**
     * Connects this socket to the server.
     *
     * <p> If the endpoint is an unresolved {@link InetSocketAddress}, or the
     * connection cannot be established, then the socket is closed, and an
     * {@link IOException} is thrown.
     *
     * <p> This method is {@linkplain Thread#interrupt() interruptible} in the
     * following circumstances:
     * <ol>
     *   <li> The socket is {@linkplain SocketChannel#socket() associated} with
     *        a {@link SocketChannel SocketChannel}.
     *        In that case, interrupting a thread establishing a connection will
     *        close the underlying channel and cause this method to throw
     *        {@link ClosedByInterruptException} with the interrupt status set.
     *   <li> The socket uses the system-default socket implementation and a
     *        {@linkplain Thread#isVirtual() virtual thread} is establishing a
     *        connection. In that case, interrupting the virtual thread will
     *        cause it to wakeup and close the socket. This method will then throw
     *        {@code SocketException} with the interrupt status set.
     * </ol>
     *
     * @param   endpoint the {@code SocketAddress}
     * @throws  IOException if an error occurs during the connection, the socket
     *          is already connected or the socket is closed
     * @throws  UnknownHostException if the endpoint is an unresolved
     *          {@link InetSocketAddress}
     * @throws  java.nio.channels.IllegalBlockingModeException
     *          if this socket has an associated channel,
     *          and the channel is in non-blocking mode
     * @throws  IllegalArgumentException if endpoint is null or is a
     *          SocketAddress subclass not supported by this socket
     * @since 1.4
     */
    public void connect(SocketAddress endpoint) throws IOException {
        connect(endpoint, 0);
    }

    /**
     * Connects this socket to the server with a specified timeout value.
     * A timeout of zero is interpreted as an infinite timeout. The connection
     * will then block until established or an error occurs.
     *
     * <p> If the endpoint is an unresolved {@link InetSocketAddress}, the
     * connection cannot be established, or the timeout expires before the
     * connection is established, then the socket is closed, and an
     * {@link IOException} is thrown.
     *
     * <p> This method is {@linkplain Thread#interrupt() interruptible} in the
     * following circumstances:
     * <ol>
     *   <li> The socket is {@linkplain SocketChannel#socket() associated} with
     *        a {@link SocketChannel SocketChannel}.
     *        In that case, interrupting a thread establishing a connection will
     *        close the underlying channel and cause this method to throw
     *        {@link ClosedByInterruptException} with the interrupt status set.
     *   <li> The socket uses the system-default socket implementation and a
     *        {@linkplain Thread#isVirtual() virtual thread} is establishing a
     *        connection. In that case, interrupting the virtual thread will
     *        cause it to wakeup and close the socket. This method will then throw
     *        {@code SocketException} with the interrupt status set.
     * </ol>
     *
     * @param   endpoint the {@code SocketAddress}
     * @param   timeout  the timeout value to be used in milliseconds.
     * @throws  IOException if an error occurs during the connection, the socket
     *          is already connected or the socket is closed
     * @throws  SocketTimeoutException if timeout expires before connecting
     * @throws  UnknownHostException if the endpoint is an unresolved
     *          {@link InetSocketAddress}
     * @throws  java.nio.channels.IllegalBlockingModeException
     *          if this socket has an associated channel,
     *          and the channel is in non-blocking mode
     * @throws  IllegalArgumentException if endpoint is null or is a
     *          SocketAddress subclass not supported by this socket, or
     *          if {@code timeout} is negative
     * @since 1.4
     */
    public void connect(SocketAddress endpoint, int timeout) throws IOException {
        if (endpoint == null)
            throw new IllegalArgumentException("connect: The address can't be null");

        if (timeout < 0)
            throw new IllegalArgumentException("connect: timeout can't be negative");

        int s = state;
        if (isClosed(s))
            throw new SocketException("Socket is closed");
        if (isConnected(s))
            throw new SocketException("Already connected");

        if (!(endpoint instanceof InetSocketAddress epoint))
            throw new IllegalArgumentException("Unsupported address type");

        if (epoint.isUnresolved()) {
            var uhe = new UnknownHostException(epoint.getHostName());
            closeSuppressingExceptions(uhe);
            throw uhe;
        }

        InetAddress addr = epoint.getAddress();
        checkAddress(addr, "connect");

        @SuppressWarnings("removal")
        SecurityManager security = System.getSecurityManager();
        if (security != null) {
            if (epoint.isUnresolved())
                security.checkConnect(epoint.getHostName(), port);
            else
                security.checkConnect(addr.getHostAddress(), port);
        }

        try {
            getImpl().connect(epoint, timeout);
        } catch (IOException error) {
            closeSuppressingExceptions(error);
            throw error;
        }

        // connect will bind the socket if not previously bound
        getAndBitwiseOrState(BOUND | CONNECTED);
    }

    /**
     * Binds the socket to a local address.
     * <P>
     * If the address is {@code null}, then the system will pick up
     * an ephemeral port and a valid local address to bind the socket.
     *
     * @param   bindpoint the {@code SocketAddress} to bind to
     * @throws  IOException if the bind operation fails, the socket
     *          is already bound or the socket is closed.
     * @throws  IllegalArgumentException if bindpoint is a
     *          SocketAddress subclass not supported by this socket
     * @throws  SecurityException  if a security manager exists and its
     *          {@code checkListen} method doesn't allow the bind
     *          to the local port.
     *
     * @since   1.4
     * @see #isBound
     */
    public void bind(SocketAddress bindpoint) throws IOException {
        int s = state;
        if (isClosed(s))
            throw new SocketException("Socket is closed");
        if (isBound(s))
            throw new SocketException("Already bound");

        if (bindpoint != null && (!(bindpoint instanceof InetSocketAddress)))
            throw new IllegalArgumentException("Unsupported address type");
        InetSocketAddress epoint = (InetSocketAddress) bindpoint;
        if (epoint != null && epoint.isUnresolved())
            throw new SocketException("Unresolved address");
        if (epoint == null) {
            epoint = new InetSocketAddress(0);
        }
        InetAddress addr = epoint.getAddress();
        int port = epoint.getPort();
        checkAddress (addr, "bind");
        @SuppressWarnings("removal")
        SecurityManager security = System.getSecurityManager();
        if (security != null) {
            security.checkListen(port);
        }
        getImpl().bind(addr, port);
        getAndBitwiseOrState(BOUND);
    }

    private void checkAddress(InetAddress addr, String op) {
        if (addr == null) {
            return;
        }
        if (!(addr instanceof Inet4Address || addr instanceof Inet6Address)) {
            throw new IllegalArgumentException(op + ": invalid address type");
        }
    }

    /**
     * Returns the address to which the socket is connected.
     * <p>
     * If the socket was connected prior to being {@link #close closed},
     * then this method will continue to return the connected address
     * after the socket is closed.
     *
     * @return  the remote IP address to which this socket is connected,
     *          or {@code null} if the socket is not connected.
     */
    public InetAddress getInetAddress() {
        if (!isConnected())
            return null;
        try {
            return getImpl().getInetAddress();
        } catch (SocketException e) {
        }
        return null;
    }

    /**
     * Gets the local address to which the socket is bound.
     * <p>
     * If there is a security manager set, its {@code checkConnect} method is
     * called with the local address and {@code -1} as its arguments to see
     * if the operation is allowed. If the operation is not allowed,
     * the {@link InetAddress#getLoopbackAddress loopback} address is returned.
     *
     * @return the local address to which the socket is bound,
     *         the loopback address if denied by the security manager, or
     *         the wildcard address if the socket is closed or not bound yet.
     * @since   1.1
     *
     * @see SecurityManager#checkConnect
     */
    public InetAddress getLocalAddress() {
        // This is for backward compatibility
        if (!isBound())
            return InetAddress.anyLocalAddress();
        InetAddress in = null;
        try {
            in = (InetAddress) getImpl().getOption(SocketOptions.SO_BINDADDR);
            @SuppressWarnings("removal")
            SecurityManager sm = System.getSecurityManager();
            if (sm != null)
                sm.checkConnect(in.getHostAddress(), -1);
            if (in.isAnyLocalAddress()) {
                in = InetAddress.anyLocalAddress();
            }
        } catch (SecurityException e) {
            in = InetAddress.getLoopbackAddress();
        } catch (Exception e) {
            in = InetAddress.anyLocalAddress(); // "0.0.0.0"
        }
        return in;
    }

    /**
     * Returns the remote port number to which this socket is connected.
     * <p>
     * If the socket was connected prior to being {@link #close closed},
     * then this method will continue to return the connected port number
     * after the socket is closed.
     *
     * @return  the remote port number to which this socket is connected, or
     *          0 if the socket is not connected yet.
     */
    public int getPort() {
        if (!isConnected())
            return 0;
        try {
            return getImpl().getPort();
        } catch (SocketException e) {
            // Shouldn't happen as we're connected
        }
        return -1;
    }

    /**
     * Returns the local port number to which this socket is bound.
     * <p>
     * If the socket was bound prior to being {@link #close closed},
     * then this method will continue to return the local port number
     * after the socket is closed.
     *
     * @return  the local port number to which this socket is bound or -1
     *          if the socket is not bound yet.
     */
    public int getLocalPort() {
        if (!isBound())
            return -1;
        try {
            return getImpl().getLocalPort();
        } catch(SocketException e) {
            // shouldn't happen as we're bound
        }
        return -1;
    }

    /**
     * Returns the address of the endpoint this socket is connected to, or
     * {@code null} if it is unconnected.
     * <p>
     * If the socket was connected prior to being {@link #close closed},
     * then this method will continue to return the connected address
     * after the socket is closed.
     *
     * @return a {@code SocketAddress} representing the remote endpoint of this
     *         socket, or {@code null} if it is not connected yet.
     * @see #getInetAddress()
     * @see #getPort()
     * @see #connect(SocketAddress, int)
     * @see #connect(SocketAddress)
     * @since 1.4
     */
    public SocketAddress getRemoteSocketAddress() {
        if (!isConnected())
            return null;
        return new InetSocketAddress(getInetAddress(), getPort());
    }

    /**
     * Returns the address of the endpoint this socket is bound to.
     * <p>
     * If a socket bound to an endpoint represented by an
     * {@code InetSocketAddress } is {@link #close closed},
     * then this method will continue to return an {@code InetSocketAddress}
     * after the socket is closed. In that case the returned
     * {@code InetSocketAddress}'s address is the
     * {@link InetAddress#isAnyLocalAddress wildcard} address
     * and its port is the local port that it was bound to.
     * <p>
     * If there is a security manager set, its {@code checkConnect} method is
     * called with the local address and {@code -1} as its arguments to see
     * if the operation is allowed. If the operation is not allowed,
     * a {@code SocketAddress} representing the
     * {@link InetAddress#getLoopbackAddress loopback} address and the local
     * port to which this socket is bound is returned.
     *
     * @return a {@code SocketAddress} representing the local endpoint of
     *         this socket, or a {@code SocketAddress} representing the
     *         loopback address if denied by the security manager, or
     *         {@code null} if the socket is not bound yet.
     *
     * @see #getLocalAddress()
     * @see #getLocalPort()
     * @see #bind(SocketAddress)
     * @see SecurityManager#checkConnect
     * @since 1.4
     */
    public SocketAddress getLocalSocketAddress() {
        if (!isBound())
            return null;
        return new InetSocketAddress(getLocalAddress(), getLocalPort());
    }

    /**
     * Returns the unique {@link java.nio.channels.SocketChannel SocketChannel}
     * object associated with this socket, if any.
     *
     * <p> A socket will have a channel if, and only if, the channel itself was
     * created via the {@link java.nio.channels.SocketChannel#open
     * SocketChannel.open} or {@link
     * java.nio.channels.ServerSocketChannel#accept ServerSocketChannel.accept}
     * methods.
     *
     * @return  the socket channel associated with this socket,
     *          or {@code null} if this socket was not created
     *          for a channel
     *
     * @since 1.4
     */
    public SocketChannel getChannel() {
        return null;
    }

    /**
     * Returns an input stream for this socket.
     *
     * <p> If this socket has an associated channel then the resulting input
     * stream delegates all of its operations to the channel.  If the channel
     * is in non-blocking mode then the input stream's {@code read} operations
     * will throw an {@link java.nio.channels.IllegalBlockingModeException}.
     *
     * <p> Reading from the input stream is {@linkplain Thread#interrupt()
     * interruptible} in the following circumstances:
     * <ol>
     *   <li> The socket is {@linkplain SocketChannel#socket() associated} with
     *        a {@link SocketChannel SocketChannel}.
     *        In that case, interrupting a thread reading from the input stream
     *        will close the underlying channel and cause the read method to
     *        throw {@link ClosedByInterruptException} with the interrupt
     *        status set.
     *   <li> The socket uses the system-default socket implementation and a
     *        {@linkplain Thread#isVirtual() virtual thread} is reading from the
     *        input stream. In that case, interrupting the virtual thread will
     *        cause it to wakeup and close the socket. The read method will then
     *        throw {@code SocketException} with the interrupt status set.
     * </ol>
     *
     * <p>Under abnormal conditions the underlying connection may be
     * broken by the remote host or the network software (for example
     * a connection reset in the case of TCP connections). When a
     * broken connection is detected by the network software the
     * following applies to the returned input stream :-
     *
     * <ul>
     *
     *   <li><p>The network software may discard bytes that are buffered
     *   by the socket. Bytes that aren't discarded by the network
     *   software can be read using {@link java.io.InputStream#read read}.
     *
     *   <li><p>If there are no bytes buffered on the socket, or all
     *   buffered bytes have been consumed by
     *   {@link java.io.InputStream#read read}, then all subsequent
     *   calls to {@link java.io.InputStream#read read} will throw an
     *   {@link java.io.IOException IOException}.
     *
     *   <li><p>If there are no bytes buffered on the socket, and the
     *   socket has not been closed using {@link #close close}, then
     *   {@link java.io.InputStream#available available} will
     *   return {@code 0}.
     *
     * </ul>
     *
     * <p> Closing the returned {@link java.io.InputStream InputStream}
     * will close the associated socket.
     *
     * @return     an input stream for reading bytes from this socket.
     * @throws     IOException  if an I/O error occurs when creating the
     *             input stream, the socket is closed, the socket is
     *             not connected, or the socket input has been shutdown
     *             using {@link #shutdownInput()}
     */
    public InputStream getInputStream() throws IOException {
        int s = state;
        if (isClosed(s))
            throw new SocketException("Socket is closed");
        if (!isConnected(s))
            throw new SocketException("Socket is not connected");
        if (isInputShutdown(s))
            throw new SocketException("Socket input is shutdown");
        InputStream in = this.in;
        if (in == null) {
            // wrap the input stream so that the close method closes this socket
            in = new SocketInputStream(this, impl.getInputStream());
            if (!IN.compareAndSet(this, null, in)) {
                in = this.in;
            }
        }
        return in;
    }

    /**
     * An InputStream that delegates read/available operations to an underlying
     * input stream. The close method is overridden to close the Socket.
     */
    private static class SocketInputStream extends InputStream {
        private final Socket parent;
        private final InputStream in;
        SocketInputStream(Socket parent, InputStream in) {
            this.parent = parent;
            this.in = in;
        }
        @Override
        public int read() throws IOException {
            byte[] a = new byte[1];
            int n = read(a, 0, 1);
            return (n > 0) ? (a[0] & 0xff) : -1;
        }
        @Override
        public int read(byte[] b, int off, int len) throws IOException {
            if (!SocketReadEvent.enabled()) {
                return implRead(b, off, len);
            }
            long start = SocketReadEvent.timestamp();
            int nbytes = implRead(b, off, len);
            long duration = SocketReadEvent.timestamp() - start;
            if (SocketReadEvent.shouldCommit(duration)) {
                SocketReadEvent.emit(start, duration, nbytes, parent.getRemoteSocketAddress(), getSoTimeout());
            }
            return nbytes;
        }

        private int implRead(byte[] b, int off, int len) throws IOException {
            try {
                return in.read(b, off, len);
            } catch (SocketTimeoutException e) {
                throw e;
            } catch (InterruptedIOException e) {
                Thread thread = Thread.currentThread();
                if (thread.isVirtual() && thread.isInterrupted()) {
                    close();
                    throw new SocketException("Closed by interrupt");
                }
                throw e;
            }
        }

        private int getSoTimeout() {
            try {
                return parent.getSoTimeout();
            } catch (SocketException e) {
                // ignored - avoiding exceptions in jfr event data gathering
            }
            return 0;
        }

        @Override
        public int available() throws IOException {
            return in.available();
        }
        @Override
        public void close() throws IOException {
            parent.close();
        }
    }

    /**
     * Returns an output stream for this socket.
     *
     * <p> If this socket has an associated channel then the resulting output
     * stream delegates all of its operations to the channel.  If the channel
     * is in non-blocking mode then the output stream's {@code write}
     * operations will throw an {@link
     * java.nio.channels.IllegalBlockingModeException}.
     *
     * <p> Writing to the output stream is {@linkplain Thread#interrupt()
     * interruptible} in the following circumstances:
     * <ol>
     *   <li> The socket is {@linkplain SocketChannel#socket() associated} with
     *        a {@link SocketChannel SocketChannel}.
     *        In that case, interrupting a thread writing to the output stream
     *        will close the underlying channel and cause the write method to
     *        throw {@link ClosedByInterruptException} with the interrupt status
     *        set.
     *   <li> The socket uses the system-default socket implementation and a
     *        {@linkplain Thread#isVirtual() virtual thread} is writing to the
     *        output stream. In that case, interrupting the virtual thread will
     *        cause it to wakeup and close the socket. The write method will then
     *        throw {@code SocketException} with the interrupt status set.
     * </ol>
     *
     * <p> Closing the returned {@link java.io.OutputStream OutputStream}
     * will close the associated socket.
     *
     * @return     an output stream for writing bytes to this socket.
     * @throws IOException  if an I/O error occurs when creating the
     *         output stream, the socket is not connected or the socket is closed.
     */
    public OutputStream getOutputStream() throws IOException {
        int s = state;
        if (isClosed(s))
            throw new SocketException("Socket is closed");
        if (!isConnected(s))
            throw new SocketException("Socket is not connected");
        if (isOutputShutdown(s))
            throw new SocketException("Socket output is shutdown");
        OutputStream out = this.out;
        if (out == null) {
            // wrap the output stream so that the close method closes this socket
            out = new SocketOutputStream(this, impl.getOutputStream());
            if (!OUT.compareAndSet(this, null, out)) {
                out = this.out;
            }
        }
        return out;
    }

    /**
     * An OutputStream that delegates write operations to an underlying output
     * stream. The close method is overridden to close the Socket.
     */
    private static class SocketOutputStream extends OutputStream {
        private final Socket parent;
        private final OutputStream out;
        SocketOutputStream(Socket parent, OutputStream out) {
            this.parent = parent;
            this.out = out;
        }
        @Override
        public void write(int b) throws IOException {
            byte[] a = new byte[] { (byte) b };
            write(a, 0, 1);
        }
        @Override
        public void write(byte[] b, int off, int len) throws IOException {
            if (!SocketWriteEvent.enabled()) {
                implWrite(b, off, len);
                return;
            }
            long start = SocketWriteEvent.timestamp();
            implWrite(b, off, len);
            long duration = SocketWriteEvent.timestamp() - start;
            if (SocketWriteEvent.shouldCommit(duration)) {
                SocketWriteEvent.emit(start, duration, len, parent.getRemoteSocketAddress());
            }
        }

        private void implWrite(byte[] b, int off, int len) throws IOException {
            try {
                out.write(b, off, len);
            } catch (InterruptedIOException e) {
                Thread thread = Thread.currentThread();
                if (thread.isVirtual() && thread.isInterrupted()) {
                    close();
                    throw new SocketException("Closed by interrupt");
                }
                throw e;
            }
        }
        @Override
        public void close() throws IOException {
            parent.close();
        }
    }

    /**
     * Enable/disable {@link StandardSocketOptions#TCP_NODELAY TCP_NODELAY}
     * (disable/enable Nagle's algorithm).
     *
     * @param on {@code true} to enable {@code TCP_NODELAY},
     * {@code false} to disable.
     *
     * @throws SocketException if there is an error in the underlying protocol,
     *         such as a TCP error, or the socket is closed.
     *
     * @since   1.1
     *
     * @see #getTcpNoDelay()
     */
    public void setTcpNoDelay(boolean on) throws SocketException {
        if (isClosed())
            throw new SocketException("Socket is closed");
        getImpl().setOption(SocketOptions.TCP_NODELAY, Boolean.valueOf(on));
    }

    /**
     * Tests if {@link StandardSocketOptions#TCP_NODELAY TCP_NODELAY} is enabled.
     *
     * @return a {@code boolean} indicating whether or not
     *         {@code TCP_NODELAY} is enabled.
     * @throws SocketException if there is an error in the underlying protocol,
     *         such as a TCP error, or the socket is closed.
     * @since   1.1
     * @see #setTcpNoDelay(boolean)
     */
    public boolean getTcpNoDelay() throws SocketException {
        if (isClosed())
            throw new SocketException("Socket is closed");
        return ((Boolean) getImpl().getOption(SocketOptions.TCP_NODELAY)).booleanValue();
    }

    /**
     * Enable/disable {@link StandardSocketOptions#SO_LINGER SO_LINGER} with the
     * specified linger time in seconds. The maximum timeout value is platform
     * specific.
     *
     * The setting only affects socket close.
     *
     * @param on     whether or not to linger on.
     * @param linger how long to linger for, if on is true.
     * @throws SocketException if there is an error in the underlying protocol,
     *         such as a TCP error, or the socket is closed.
     * @throws  IllegalArgumentException if the linger value is negative.
     * @since 1.1
     * @see #getSoLinger()
     */
    public void setSoLinger(boolean on, int linger) throws SocketException {
        if (isClosed())
            throw new SocketException("Socket is closed");
        if (!on) {
            getImpl().setOption(SocketOptions.SO_LINGER, on);
        } else {
            if (linger < 0) {
                throw new IllegalArgumentException("invalid value for SO_LINGER");
            }
            if (linger > 65535)
                linger = 65535;
            getImpl().setOption(SocketOptions.SO_LINGER, linger);
        }
    }

    /**
     * Returns setting for {@link StandardSocketOptions#SO_LINGER SO_LINGER}.
     * -1 returns implies that the
     * option is disabled.
     *
     * The setting only affects socket close.
     *
     * @return the setting for {@code SO_LINGER}.
     * @throws SocketException if there is an error in the underlying protocol,
     *         such as a TCP error, or the socket is closed.
     * @since   1.1
     * @see #setSoLinger(boolean, int)
     */
    public int getSoLinger() throws SocketException {
        if (isClosed())
            throw new SocketException("Socket is closed");
        Object o = getImpl().getOption(SocketOptions.SO_LINGER);
        if (o instanceof Integer i) {
            return i.intValue();
        } else {
            return -1;
        }
    }

    /**
     * Send one byte of urgent data on the socket. The byte to be sent is the lowest eight
     * bits of the data parameter. The urgent byte is
     * sent after any preceding writes to the socket OutputStream
     * and before any future writes to the OutputStream.
     * @param data The byte of data to send
     * @throws    IOException if there is an error
     *  sending the data.
     * @since 1.4
     */
    public void sendUrgentData(int data) throws IOException {
        if (!getImpl().supportsUrgentData()) {
            throw new SocketException ("Urgent data not supported");
        }
        getImpl().sendUrgentData (data);
    }

    /**
     * Enable/disable {@link SocketOptions#SO_OOBINLINE SO_OOBINLINE}
     * (receipt of TCP urgent data)
     *
     * By default, this option is disabled and TCP urgent data received on a
     * socket is silently discarded. If the user wishes to receive urgent data, then
     * this option must be enabled. When enabled, urgent data is received
     * inline with normal data.
     * <p>
     * Note, only limited support is provided for handling incoming urgent
     * data. In particular, no notification of incoming urgent data is provided
     * and there is no capability to distinguish between normal data and urgent
     * data unless provided by a higher level protocol.
     *
     * @param on {@code true} to enable {@code SO_OOBINLINE},
     *           {@code false} to disable.
     *
     * @throws SocketException if there is an error in the underlying protocol,
     *         such as a TCP error, or the socket is closed.
     *
     * @since   1.4
     *
     * @see #getOOBInline()
     */
    public void setOOBInline(boolean on) throws SocketException {
        if (isClosed())
            throw new SocketException("Socket is closed");
        getImpl().setOption(SocketOptions.SO_OOBINLINE, Boolean.valueOf(on));
    }

    /**
     * Tests if {@link SocketOptions#SO_OOBINLINE SO_OOBINLINE} is enabled.
     *
     * @return a {@code boolean} indicating whether or not
     *         {@code SO_OOBINLINE} is enabled.
     *
     * @throws SocketException if there is an error in the underlying protocol,
     *         such as a TCP error, or the socket is closed.
     * @since   1.4
     * @see #setOOBInline(boolean)
     */
    public boolean getOOBInline() throws SocketException {
        if (isClosed())
            throw new SocketException("Socket is closed");
        return ((Boolean) getImpl().getOption(SocketOptions.SO_OOBINLINE)).booleanValue();
    }

    /**
     *  Enable/disable {@link SocketOptions#SO_TIMEOUT SO_TIMEOUT}
     *  with the specified timeout, in milliseconds. With this option set
     *  to a positive timeout value, a read() call on the InputStream associated with
     *  this Socket will block for only this amount of time.  If the timeout
     *  expires, a <B>java.net.SocketTimeoutException</B> is raised, though the
     *  Socket is still valid. A timeout of zero is interpreted as an infinite timeout.
     *  The option <B>must</B> be enabled prior to entering the blocking operation
     *  to have effect.
     *
     * @param timeout the specified timeout, in milliseconds.
     * @throws SocketException if there is an error in the underlying protocol,
     *         such as a TCP error, or the socket is closed.
     * @throws  IllegalArgumentException if {@code timeout} is negative
     * @since   1.1
     * @see #getSoTimeout()
     */
    public void setSoTimeout(int timeout) throws SocketException {
        if (isClosed())
            throw new SocketException("Socket is closed");
        if (timeout < 0)
            throw new IllegalArgumentException("timeout can't be negative");
        getImpl().setOption(SocketOptions.SO_TIMEOUT, timeout);
    }

    /**
     * Returns setting for {@link SocketOptions#SO_TIMEOUT SO_TIMEOUT}.
     * 0 returns implies that the option is disabled (i.e., timeout of infinity).
     *
     * @return the setting for {@code SO_TIMEOUT}
     * @throws SocketException if there is an error in the underlying protocol,
     *         such as a TCP error, or the socket is closed.
     *
     * @since   1.1
     * @see #setSoTimeout(int)
     */
    public int getSoTimeout() throws SocketException {
        if (isClosed())
            throw new SocketException("Socket is closed");
        Object o = getImpl().getOption(SocketOptions.SO_TIMEOUT);
        /* extra type safety */
        if (o instanceof Integer i) {
            return i.intValue();
        } else {
            return 0;
        }
    }

    /**
     * Sets the {@link StandardSocketOptions#SO_SNDBUF SO_SNDBUF} option to the
     * specified value for this {@code Socket}.
     * The {@code SO_SNDBUF} option is used by the platform's networking code
     * as a hint for the size to set the underlying network I/O buffers.
     *
     * <p>Because {@code SO_SNDBUF} is a hint, applications that want to verify
     * what size the buffers were set to should call {@link #getSendBufferSize()}.
     *
     * @param size the size to which to set the send buffer
     * size. This value must be greater than 0.
     *
     * @throws SocketException if there is an error in the underlying protocol,
     *         such as a TCP error, or the socket is closed.
     * @throws  IllegalArgumentException if the value is 0 or is negative.
     *
     * @see #getSendBufferSize()
     * @since 1.2
     */
    public void setSendBufferSize(int size) throws SocketException {
        if (size <= 0)
            throw new IllegalArgumentException("negative send size");
        if (isClosed())
            throw new SocketException("Socket is closed");
        getImpl().setOption(SocketOptions.SO_SNDBUF, size);
    }

    /**
     * Get value of the {@link StandardSocketOptions#SO_SNDBUF SO_SNDBUF} option
     * for this {@code Socket}, that is the buffer size used by the platform
     * for output on this {@code Socket}.
     * @return the value of the {@code SO_SNDBUF} option for this {@code Socket}.
     *
     * @throws SocketException if there is an error in the underlying protocol,
     *         such as a TCP error, or the socket is closed.
     *
     * @see #setSendBufferSize(int)
     * @since 1.2
     */
    public int getSendBufferSize() throws SocketException {
        if (isClosed())
            throw new SocketException("Socket is closed");
        int result = 0;
        Object o = getImpl().getOption(SocketOptions.SO_SNDBUF);
        if (o instanceof Integer i) {
            result = i.intValue();
        }
        return result;
    }

    /**
     * Sets the {@link StandardSocketOptions#SO_RCVBUF SO_RCVBUF} option to the
     * specified value for this {@code Socket}. The
     * {@code SO_RCVBUF} option is used by the platform's networking code
     * as a hint for the size to set the underlying network I/O buffers.
     *
     * <p>Increasing the receive buffer size can increase the performance of
     * network I/O for high-volume connection, while decreasing it can
     * help reduce the backlog of incoming data.
     *
     * <p>Because {@code SO_RCVBUF} is a hint, applications that want to verify
     * what size the buffers were set to should call {@link #getReceiveBufferSize()}.
     *
     * <p>The value of {@code SO_RCVBUF} is also used to set the TCP receive window
     * that is advertised to the remote peer.
     * Generally, the window size can be modified at any time when a socket is
     * connected. However, if a receive window larger than 64K is required then
     * this must be requested <B>before</B> the socket is connected to the
     * remote peer. There are two cases to be aware of:
     * <ol>
     * <li>For sockets accepted from a ServerSocket, this must be done by calling
     * {@link ServerSocket#setReceiveBufferSize(int)} before the ServerSocket
     * is bound to a local address.</li>
     * <li>For client sockets, setReceiveBufferSize() must be called before
     * connecting the socket to its remote peer.</li></ol>
     * @param size the size to which to set the receive buffer
     * size. This value must be greater than 0.
     *
     * @throws    IllegalArgumentException if the value is 0 or is
     * negative.
     *
     * @throws SocketException if there is an error in the underlying protocol,
     *         such as a TCP error, or the socket is closed.
     *
     * @see #getReceiveBufferSize()
     * @see ServerSocket#setReceiveBufferSize(int)
     * @since 1.2
     */
    public void setReceiveBufferSize(int size) throws SocketException {
        if (size <= 0)
            throw new IllegalArgumentException("invalid receive size");
        if (isClosed())
            throw new SocketException("Socket is closed");
        getImpl().setOption(SocketOptions.SO_RCVBUF, size);
    }

    /**
     * Gets the value of the {@link StandardSocketOptions#SO_RCVBUF SO_RCVBUF} option
     * for this {@code Socket}, that is the buffer size used by the platform
     * for input on this {@code Socket}.
     *
     * @return the value of the {@code SO_RCVBUF} option for this {@code Socket}.
     * @throws SocketException if there is an error in the underlying protocol,
     *         such as a TCP error, or the socket is closed.
     * @see #setReceiveBufferSize(int)
     * @since 1.2
     */
    public int getReceiveBufferSize() throws SocketException {
        if (isClosed())
            throw new SocketException("Socket is closed");
        int result = 0;
        Object o = getImpl().getOption(SocketOptions.SO_RCVBUF);
        if (o instanceof Integer i) {
            result = i.intValue();
        }
        return result;
    }

    /**
     * Enable/disable {@link StandardSocketOptions#SO_KEEPALIVE SO_KEEPALIVE}.
     *
     * @param on  whether or not to have socket keep alive turned on.
     * @throws SocketException if there is an error in the underlying protocol,
     *         such as a TCP error, or the socket is closed.
     * @since 1.3
     * @see #getKeepAlive()
     */
    public void setKeepAlive(boolean on) throws SocketException {
        if (isClosed())
            throw new SocketException("Socket is closed");
        getImpl().setOption(SocketOptions.SO_KEEPALIVE, Boolean.valueOf(on));
    }

    /**
     * Tests if {@link StandardSocketOptions#SO_KEEPALIVE SO_KEEPALIVE} is enabled.
     *
     * @return a {@code boolean} indicating whether or not
     *         {@code SO_KEEPALIVE} is enabled.
     * @throws SocketException if there is an error in the underlying protocol,
     *         such as a TCP error, or the socket is closed.
     * @since   1.3
     * @see #setKeepAlive(boolean)
     */
    public boolean getKeepAlive() throws SocketException {
        if (isClosed())
            throw new SocketException("Socket is closed");
        return ((Boolean) getImpl().getOption(SocketOptions.SO_KEEPALIVE)).booleanValue();
    }

    /**
     * Sets traffic class or type-of-service octet in the IP
     * header for packets sent from this Socket.
     * As the underlying network implementation may ignore this
     * value applications should consider it a hint.
     *
     * <P> The tc <B>must</B> be in the range {@code 0 <= tc <=
     * 255} or an IllegalArgumentException will be thrown.
     * <p>Notes:
     * <p>For Internet Protocol v4 the value consists of an
     * {@code integer}, the least significant 8 bits of which
     * represent the value of the TOS octet in IP packets sent by
     * the socket.
     * RFC 1349 defines the TOS values as follows:
     *
     * <UL>
     * <LI><CODE>IPTOS_LOWCOST (0x02)</CODE></LI>
     * <LI><CODE>IPTOS_RELIABILITY (0x04)</CODE></LI>
     * <LI><CODE>IPTOS_THROUGHPUT (0x08)</CODE></LI>
     * <LI><CODE>IPTOS_LOWDELAY (0x10)</CODE></LI>
     * </UL>
     * The last low order bit is always ignored as this
     * corresponds to the MBZ (must be zero) bit.
     * <p>
     * Setting bits in the precedence field may result in a
     * SocketException indicating that the operation is not
     * permitted.
     * <p>
     * As RFC 1122 section 4.2.4.2 indicates, a compliant TCP
     * implementation should, but is not required to, let application
     * change the TOS field during the lifetime of a connection.
     * So whether the type-of-service field can be changed after the
     * TCP connection has been established depends on the implementation
     * in the underlying platform. Applications should not assume that
     * they can change the TOS field after the connection.
     * <p>
     * For Internet Protocol v6 {@code tc} is the value that
     * would be placed into the sin6_flowinfo field of the IP header.
     *
     * @param tc        an {@code int} value for the bitset.
     * @throws SocketException if there is an error setting the traffic class or type-of-service,
     *         or the socket is closed.
     * @since 1.4
     * @see #getTrafficClass
     * @see StandardSocketOptions#IP_TOS
     */
    public void setTrafficClass(int tc) throws SocketException {
        if (tc < 0 || tc > 255)
            throw new IllegalArgumentException("tc is not in range 0 -- 255");
        if (isClosed())
            throw new SocketException("Socket is closed");
        getImpl().setOption(SocketOptions.IP_TOS, tc);
    }

    /**
     * Gets traffic class or type-of-service in the IP header
     * for packets sent from this Socket
     * <p>
     * As the underlying network implementation may ignore the
     * traffic class or type-of-service set using {@link #setTrafficClass(int)}
     * this method may return a different value than was previously
     * set using the {@link #setTrafficClass(int)} method on this Socket.
     *
     * @return the traffic class or type-of-service already set
     * @throws SocketException if there is an error obtaining the traffic class
     *         or type-of-service value, or the socket is closed.
     * @since 1.4
     * @see #setTrafficClass(int)
     * @see StandardSocketOptions#IP_TOS
     */
    public int getTrafficClass() throws SocketException {
        return ((Integer) (getImpl().getOption(SocketOptions.IP_TOS))).intValue();
    }

    /**
     * Enable/disable the {@link StandardSocketOptions#SO_REUSEADDR SO_REUSEADDR}
     * socket option.
     * <p>
     * When a TCP connection is closed the connection may remain
     * in a timeout state for a period of time after the connection
     * is closed (typically known as the {@code TIME_WAIT} state
     * or {@code 2MSL} wait state).
     * For applications using a well known socket address or port
     * it may not be possible to bind a socket to the required
     * {@code SocketAddress} if there is a connection in the
     * timeout state involving the socket address or port.
     * <p>
     * Enabling {@code SO_REUSEADDR} prior to binding the socket using
     * {@link #bind(SocketAddress)} allows the socket to be bound even
     * though a previous connection is in a timeout state.
     * <p>
     * When a {@code Socket} is created the initial setting
     * of {@code SO_REUSEADDR} is disabled.
     * <p>
     * The behaviour when {@code SO_REUSEADDR} is enabled or disabled after
     * a socket is bound (See {@link #isBound()}) is not defined.
     *
     * @param on  whether to enable or disable the socket option
     * @throws    SocketException if an error occurs enabling or
     *            disabling the {@code SO_REUSEADDR}
     *            socket option, or the socket is closed.
     * @since 1.4
     * @see #getReuseAddress()
     * @see #bind(SocketAddress)
     * @see #isClosed()
     * @see #isBound()
     */
    public void setReuseAddress(boolean on) throws SocketException {
        if (isClosed())
            throw new SocketException("Socket is closed");
        getImpl().setOption(SocketOptions.SO_REUSEADDR, Boolean.valueOf(on));
    }

    /**
     * Tests if {@link StandardSocketOptions#SO_REUSEADDR SO_REUSEADDR} is enabled.
     *
     * @return a {@code boolean} indicating whether or not
     *         {@code SO_REUSEADDR} is enabled.
     * @throws SocketException if there is an error in the underlying protocol,
     *         such as a TCP error, or the socket is closed.
     * @since   1.4
     * @see #setReuseAddress(boolean)
     */
    public boolean getReuseAddress() throws SocketException {
        if (isClosed())
            throw new SocketException("Socket is closed");
        return ((Boolean) (getImpl().getOption(SocketOptions.SO_REUSEADDR))).booleanValue();
    }

    private void closeSuppressingExceptions(Throwable parentException) {
        try {
            close();
        } catch (IOException exception) {
            parentException.addSuppressed(exception);
        }
    }

    /**
     * Closes this socket.
     * <p>
     * Any thread currently blocked in an I/O operation upon this socket
     * will throw a {@link SocketException}.
     * <p>
     * Once a socket has been closed, it is not available for further networking
     * use (i.e. can't be reconnected or rebound) and several of the methods defined
     * by this class will throw an exception if invoked on the closed socket. A new
     * socket needs to be created.
     *
     * <p> Closing this socket will also close the socket's
     * {@link java.io.InputStream InputStream} and
     * {@link java.io.OutputStream OutputStream}.
     *
     * <p> If this socket has an associated channel then the channel is closed
     * as well.
     *
     * @throws     IOException  if an I/O error occurs when closing this socket.
     * @see #isClosed
     */
    public void close() throws IOException {
        synchronized (socketLock) {
            if ((state & CLOSED) == 0) {
                int s = getAndBitwiseOrState(CLOSED);
                if ((s & (SOCKET_CREATED | CLOSED)) == SOCKET_CREATED) {
                    // close underlying socket if created
                    impl.close();
                }
            }
        }
    }

    /**
     * Places the input stream for this socket at "end of stream".
     * Any data sent to the input stream side of the socket is acknowledged
     * and then silently discarded.
     * <p>
     * If you read from a socket input stream after invoking this method on the
     * socket, the stream's {@code available} method will return 0, and its
     * {@code read} methods will return {@code -1} (end of stream).
     *
     * @throws IOException if an I/O error occurs when shutting down this socket, the
     *         socket is not connected or the socket is closed.
     *
     * @since 1.3
     * @see java.net.Socket#shutdownOutput()
     * @see java.net.Socket#close()
     * @see java.net.Socket#setSoLinger(boolean, int)
     * @see #isInputShutdown
     */
    public void shutdownInput() throws IOException {
        int s = state;
        if (isClosed(s))
            throw new SocketException("Socket is closed");
        if (!isConnected(s))
            throw new SocketException("Socket is not connected");
        if (isInputShutdown(s))
            throw new SocketException("Socket input is already shutdown");
        getImpl().shutdownInput();
        getAndBitwiseOrState(SHUT_IN);
    }

    /**
     * Disables the output stream for this socket.
     * For a TCP socket, any previously written data will be sent
     * followed by TCP's normal connection termination sequence.
     *
     * If you write to a socket output stream after invoking
     * shutdownOutput() on the socket, the stream will throw
     * an IOException.
     *
     * @throws IOException if an I/O error occurs when shutting down this socket, the socket
     *         is not connected or the socket is closed.
     *
     * @since 1.3
     * @see java.net.Socket#shutdownInput()
     * @see java.net.Socket#close()
     * @see java.net.Socket#setSoLinger(boolean, int)
     * @see #isOutputShutdown
     */
    public void shutdownOutput() throws IOException {
        int s = state;
        if (isClosed(s))
            throw new SocketException("Socket is closed");
        if (!isConnected(s))
            throw new SocketException("Socket is not connected");
        if (isOutputShutdown(s))
            throw new SocketException("Socket output is already shutdown");
        getImpl().shutdownOutput();
        getAndBitwiseOrState(SHUT_OUT);
    }

    /**
     * Converts this socket to a {@code String}.
     *
     * @return  a string representation of this socket.
     */
    public String toString() {
        try {
            if (isConnected())
                return "Socket[addr=" + getImpl().getInetAddress() +
                    ",port=" + getImpl().getPort() +
                    ",localport=" + getImpl().getLocalPort() + "]";
        } catch (SocketException e) {
        }
        return "Socket[unconnected]";
    }

    /**
     * Returns the connection state of the socket.
     * <p>
     * Note: Closing a socket doesn't clear its connection state, which means
     * this method will return {@code true} for a closed socket
     * (see {@link #isClosed()}) if it was successfully connected prior
     * to being closed.
     *
     * @return true if the socket was successfully connected to a server
     * @since 1.4
     */
    public boolean isConnected() {
        return isConnected(state);
    }

    /**
     * Returns the binding state of the socket.
     * <p>
     * Note: Closing a socket doesn't clear its binding state, which means
     * this method will return {@code true} for a closed socket
     * (see {@link #isClosed()}) if it was successfully bound prior
     * to being closed.
     *
     * @return true if the socket was successfully bound to an address
     * @since 1.4
     * @see #bind
     */
    public boolean isBound() {
        return isBound(state);
    }

    /**
     * Returns the closed state of the socket.
     *
     * @return true if the socket has been closed
     * @since 1.4
     * @see #close
     */
    public boolean isClosed() {
        return isClosed(state);
    }

    /**
     * Returns whether the read-half of the socket connection is closed.
     *
     * @return true if the input of the socket has been shutdown
     * @since 1.4
     * @see #shutdownInput
     */
    public boolean isInputShutdown() {
        return isInputShutdown(state);
    }

    /**
     * Returns whether the write-half of the socket connection is closed.
     *
     * @return true if the output of the socket has been shutdown
     * @since 1.4
     * @see #shutdownOutput
     */
    public boolean isOutputShutdown() {
        return isOutputShutdown(state);
    }

    /**
     * The factory for all client sockets.
     */
    private static volatile SocketImplFactory factory;

    static SocketImplFactory socketImplFactory() {
        return factory;
    }

    /**
     * Sets the client socket implementation factory for the
     * application. The factory can be specified only once.
     * <p>
     * When an application creates a new client socket, the socket
     * implementation factory's {@code createSocketImpl} method is
     * called to create the actual socket implementation.
     * <p>
     * Passing {@code null} to the method is a no-op unless the factory
     * was already set.
     * <p>If there is a security manager, this method first calls
     * the security manager's {@code checkSetFactory} method
     * to ensure the operation is allowed.
     * This could result in a SecurityException.
     *
     * @param      fac   the desired factory.
     * @throws     IOException  if an I/O error occurs when setting the
     *               socket factory.
     * @throws     SocketException  if the factory is already defined.
     * @throws     SecurityException  if a security manager exists and its
     *             {@code checkSetFactory} method doesn't allow the operation.
     * @see        java.net.SocketImplFactory#createSocketImpl()
     * @see        SecurityManager#checkSetFactory
     * @deprecated Use a {@link javax.net.SocketFactory} and subclass {@code Socket}
     *    directly.
     *    <br> This method provided a way in early JDK releases to replace the
     *    system wide implementation of {@code Socket}. It has been mostly
     *    obsolete since Java 1.4. If required, a {@code Socket} can be
     *    created to use a custom implementation by extending {@code Socket}
     *    and using the {@linkplain #Socket(SocketImpl) protected
     *    constructor} that takes an {@linkplain SocketImpl implementation}
     *    as a parameter.
     */
    @Deprecated(since = "17")
    public static synchronized void setSocketImplFactory(SocketImplFactory fac)
        throws IOException
    {
        if (factory != null) {
            throw new SocketException("factory already defined");
        }
        @SuppressWarnings("removal")
        SecurityManager security = System.getSecurityManager();
        if (security != null) {
            security.checkSetFactory();
        }
        factory = fac;
    }

    /**
     * Sets performance preferences for this socket.
     *
     * <p> Sockets use the TCP/IP protocol by default.  Some implementations
     * may offer alternative protocols which have different performance
     * characteristics than TCP/IP.  This method allows the application to
     * express its own preferences as to how these tradeoffs should be made
     * when the implementation chooses from the available protocols.
     *
     * <p> Performance preferences are described by three integers
     * whose values indicate the relative importance of short connection time,
     * low latency, and high bandwidth.  The absolute values of the integers
     * are irrelevant; in order to choose a protocol the values are simply
     * compared, with larger values indicating stronger preferences. Negative
     * values represent a lower priority than positive values. If the
     * application prefers short connection time over both low latency and high
     * bandwidth, for example, then it could invoke this method with the values
     * {@code (1, 0, 0)}.  If the application prefers high bandwidth above low
     * latency, and low latency above short connection time, then it could
     * invoke this method with the values {@code (0, 1, 2)}.
     *
     * <p> Invoking this method after this socket has been connected
     * will have no effect.
     *
     * @param  connectionTime
     *         An {@code int} expressing the relative importance of a short
     *         connection time
     *
     * @param  latency
     *         An {@code int} expressing the relative importance of low
     *         latency
     *
     * @param  bandwidth
     *         An {@code int} expressing the relative importance of high
     *         bandwidth
     *
     * @since 1.5
     */
    public void setPerformancePreferences(int connectionTime,
                                          int latency,
                                          int bandwidth)
    {
        /* Not implemented yet */
    }


    /**
     * Sets the value of a socket option.
     *
     * @param <T> The type of the socket option value
     * @param name The socket option
     * @param value The value of the socket option. A value of {@code null}
     *              may be valid for some options.
     * @return this Socket
     *
     * @throws UnsupportedOperationException if the socket does not support
     *         the option.
     *
     * @throws IllegalArgumentException if the value is not valid for
     *         the option.
     *
     * @throws IOException if an I/O error occurs, or if the socket is closed.
     *
     * @throws NullPointerException if name is {@code null}
     *
     * @throws SecurityException if a security manager is set and if the socket
     *         option requires a security permission and if the caller does
     *         not have the required permission.
     *         {@link java.net.StandardSocketOptions StandardSocketOptions}
     *         do not require any security permission.
     *
     * @since 9
     */
    public <T> Socket setOption(SocketOption<T> name, T value) throws IOException {
        Objects.requireNonNull(name);
        if (isClosed())
            throw new SocketException("Socket is closed");
        getImpl().setOption(name, value);
        return this;
    }

    /**
     * Returns the value of a socket option.
     *
     * @param <T> The type of the socket option value
     * @param name The socket option
     *
     * @return The value of the socket option.
     *
     * @throws UnsupportedOperationException if the socket does not support
     *         the option.
     *
     * @throws IOException if an I/O error occurs, or if the socket is closed.
     *
     * @throws NullPointerException if name is {@code null}
     *
     * @throws SecurityException if a security manager is set and if the socket
     *         option requires a security permission and if the caller does
     *         not have the required permission.
     *         {@link java.net.StandardSocketOptions StandardSocketOptions}
     *         do not require any security permission.
     *
     * @since 9
     */
    public <T> T getOption(SocketOption<T> name) throws IOException {
        Objects.requireNonNull(name);
        if (isClosed())
            throw new SocketException("Socket is closed");
        return getImpl().getOption(name);
    }

    // cache of unmodifiable impl options. Possibly set racy, in impl we trust
    private volatile Set<SocketOption<?>> options;

    /**
     * Returns a set of the socket options supported by this socket.
     *
     * This method will continue to return the set of options even after
     * the socket has been closed.
     *
     * @return A set of the socket options supported by this socket. This set
     *         may be empty if the socket's SocketImpl cannot be created.
     *
     * @since 9
     */
    public Set<SocketOption<?>> supportedOptions() {
        Set<SocketOption<?>> so = options;
        if (so != null)
            return so;

        try {
            SocketImpl impl = getImpl();
            options = Collections.unmodifiableSet(impl.supportedOptions());
        } catch (IOException e) {
            options = Collections.emptySet();
        }
        return options;
    }
}<|MERGE_RESOLUTION|>--- conflicted
+++ resolved
@@ -559,15 +559,12 @@
         try {
             if (localAddr != null) {
                 bind(localAddr);
-<<<<<<< HEAD
             connect(address);
         } catch (IOException | IllegalArgumentException | SecurityException e) {
             try {
                 close();
             } catch (IOException ce) {
                 e.addSuppressed(ce);
-=======
->>>>>>> 8e9ba788
             }
             connect(address);
         } catch (Throwable throwable) {
