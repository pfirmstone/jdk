--- conflicted
+++ resolved
@@ -734,7 +734,6 @@
      * @see SecurityManager#checkConnect
      */
     public String getHostName() {
-<<<<<<< HEAD
         return getHostName(true);
     }
 
@@ -762,8 +761,6 @@
      * @see SecurityManager#checkConnect
      */
     String getHostName(boolean check) {
-=======
->>>>>>> 28ae281b
         if (holder().getHostName() == null) {
             holder().hostName = InetAddress.getHostFromNameService(this);
         }
@@ -810,7 +807,6 @@
     /**
      * Returns the fully qualified domain name for the given address.
      *
-<<<<<<< HEAD
      * <p>If there is a security manager, this method first
      * calls its {@code checkConnect} method
      * with the hostname and {@code -1}
@@ -821,8 +817,6 @@
      *
      * @param check make security check if true
      *
-=======
->>>>>>> 28ae281b
      * @return  the fully qualified domain name for the given IP address.
      *          If the system-wide resolver wasn't able to determine the
      *          fully qualified domain name for the IP address, the textual
