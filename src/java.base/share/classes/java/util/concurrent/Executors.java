--- conflicted
+++ resolved
@@ -425,15 +425,6 @@
      * context does not have permission to both get and set context
      * class loader
      */
-<<<<<<< HEAD
-//     * @deprecated This method is only useful in conjunction with
-//     *       {@linkplain SecurityManager the Security Manager}, which is
-//     *       deprecated and subject to removal in a future release.
-//     *       Consequently, this method is also deprecated and subject to
-//     *       removal. There is no replacement for the Security Manager or this
-//     *       method.
-//     */
-=======
      /* @deprecated This method is only useful in conjunction with
      *       {@linkplain SecurityManager the Security Manager}, which is
      *       deprecated and subject to removal in a future release.
@@ -441,7 +432,6 @@
      *       removal. There is no replacement for the Security Manager or this
      *       method.
      */
->>>>>>> e8925386
 //    @Deprecated(since="17", forRemoval=true)
     public static ThreadFactory privilegedThreadFactory() {
         return new PrivilegedThreadFactory();
@@ -521,15 +511,6 @@
      * @return a callable object
      * @throws NullPointerException if callable null
      */
-<<<<<<< HEAD
-//     * @deprecated This method is only useful in conjunction with
-//     *       {@linkplain SecurityManager the Security Manager}, which is
-//     *       deprecated and subject to removal in a future release.
-//     *       Consequently, this method is also deprecated and subject to
-//     *       removal. There is no replacement for the Security Manager or this
-//     *       method.
-//     */
-=======
      /* @deprecated This method is only useful in conjunction with
      *       {@linkplain SecurityManager the Security Manager}, which is
      *       deprecated and subject to removal in a future release.
@@ -537,7 +518,6 @@
      *       removal. There is no replacement for the Security Manager or this
      *       method.
      */
->>>>>>> e8925386
 //    @Deprecated(since="17", forRemoval=true)
     public static <T> Callable<T> privilegedCallable(Callable<T> callable) {
         if (callable == null)
@@ -567,15 +547,6 @@
      * context does not have permission to both set and get context
      * class loader
      */
-<<<<<<< HEAD
-//     * @deprecated This method is only useful in conjunction with
-//     *       {@linkplain SecurityManager the Security Manager}, which is
-//     *       deprecated and subject to removal in a future release.
-//     *       Consequently, this method is also deprecated and subject to
-//     *       removal. There is no replacement for the Security Manager or this
-//     *       method.
-//     */
-=======
      /* @deprecated This method is only useful in conjunction with
      *       {@linkplain SecurityManager the Security Manager}, which is
      *       deprecated and subject to removal in a future release.
@@ -583,7 +554,6 @@
      *       removal. There is no replacement for the Security Manager or this
      *       method.
      */
->>>>>>> e8925386
 //    @Deprecated(since="17", forRemoval=true)
     public static <T> Callable<T> privilegedCallableUsingCurrentClassLoader(Callable<T> callable) {
         if (callable == null)
