--- conflicted
+++ resolved
@@ -227,17 +227,12 @@
     /**
      * Clears ThreadLocals
      */
-<<<<<<< HEAD
     @SuppressWarnings({"removal","unchecked"})
      final void resetThreadLocals() {
-=======
-    final void resetThreadLocals() {
->>>>>>> 28ae281b
          if (U.getReference(this, THREADLOCALS) != null)
              U.putReference(this, THREADLOCALS, null);
          if (U.getReference(this, INHERITABLETHREADLOCALS) != null)
              U.putReference(this, INHERITABLETHREADLOCALS, null);
-<<<<<<< HEAD
          if ((this instanceof InnocuousForkJoinWorkerThread) &&
              ((InnocuousForkJoinWorkerThread)this).needCCLReset())
              AccessController.doPrivileged((PrivilegedAction)()->
@@ -246,9 +241,6 @@
                      return null;
                  }
              );
-=======
-         onThreadLocalReset();
->>>>>>> 28ae281b
      }
 
     /**
@@ -290,7 +282,6 @@
         @Override // to silently fail
         public void setUncaughtExceptionHandler(UncaughtExceptionHandler x) { }
 
-<<<<<<< HEAD
         @Override // paranoically
         @SuppressWarnings({"removal", "unchecked"})
         public void setContextClassLoader(ClassLoader cl) {
@@ -304,14 +295,6 @@
                     return null;
                 }
             );
-=======
-        @Override // to record changes
-        public void setContextClassLoader(ClassLoader cl) {
-            if (ClassLoader.getSystemClassLoader() != cl) {
-                resetCCL = true;
-                super.setContextClassLoader(cl);
-            }
->>>>>>> 28ae281b
         }
 
         @Override // to re-establish CCL if necessary
