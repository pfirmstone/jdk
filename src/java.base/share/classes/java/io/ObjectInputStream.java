--- conflicted
+++ resolved
@@ -424,16 +424,13 @@
      * @see SecurityManager#checkPermission
      * @see java.io.SerializablePermission
      */
-<<<<<<< HEAD
     protected ObjectInputStream() throws IOException, SecurityException {
         @SuppressWarnings("removal")
         SecurityManager sm = System.getSecurityManager();
         if (sm != null) {
             sm.checkPermission(SUBCLASS_IMPLEMENTATION_PERMISSION);
         }
-=======
-    protected ObjectInputStream() throws IOException {
->>>>>>> 5cb0d438
+
         bin = null;
         handles = null;
         vlist = null;
