/*
 * Copyright (c) 2009, 2024, Oracle and/or its affiliates. All rights reserved.
 * DO NOT ALTER OR REMOVE COPYRIGHT NOTICES OR THIS FILE HEADER.
 *
 * This code is free software; you can redistribute it and/or modify it
 * under the terms of the GNU General Public License version 2 only, as
 * published by the Free Software Foundation.  Oracle designates this
 * particular file as subject to the "Classpath" exception as provided
 * by Oracle in the LICENSE file that accompanied this code.
 *
 * This code is distributed in the hope that it will be useful, but WITHOUT
 * ANY WARRANTY; without even the implied warranty of MERCHANTABILITY or
 * FITNESS FOR A PARTICULAR PURPOSE.  See the GNU General Public License
 * version 2 for more details (a copy is included in the LICENSE file that
 * accompanied this code).
 *
 * You should have received a copy of the GNU General Public License version
 * 2 along with this work; if not, write to the Free Software Foundation,
 * Inc., 51 Franklin St, Fifth Floor, Boston, MA 02110-1301 USA.
 *
 * Please contact Oracle, 500 Oracle Parkway, Redwood Shores, CA 94065 USA
 * or visit www.oracle.com if you need additional information or have any
 * questions.
 */
package sun.net.ftp.impl;



import java.io.BufferedInputStream;
import java.io.BufferedOutputStream;
import java.io.BufferedReader;
import java.io.Closeable;
import java.io.FileNotFoundException;
import java.io.IOException;
import java.io.InputStream;
import java.io.InputStreamReader;
import java.io.OutputStream;
import java.io.PrintStream;
import java.io.UnsupportedEncodingException;
import java.net.Inet6Address;
import java.net.InetAddress;
import java.net.InetSocketAddress;
import java.net.Proxy;
import java.net.ServerSocket;
import java.net.Socket;
import java.net.SocketAddress;
import java.security.AccessController;
import java.security.PrivilegedAction;
import java.security.PrivilegedExceptionAction;
import java.text.DateFormat;
import java.time.ZoneOffset;
import java.time.ZonedDateTime;
import java.time.format.DateTimeFormatter;
import java.time.format.DateTimeParseException;
import java.util.ArrayList;
import java.util.Arrays;
import java.util.Base64;
import java.util.Calendar;
import java.util.Date;
import java.util.Iterator;
import java.util.List;
import java.util.Vector;
import java.util.regex.Matcher;
import java.util.regex.Pattern;
import javax.net.ssl.SSLSocket;
import javax.net.ssl.SSLSocketFactory;
import sun.net.ftp.FtpDirEntry;
import sun.net.ftp.FtpDirParser;
import sun.net.ftp.FtpProtocolException;
import sun.net.ftp.FtpReplyCode;
import sun.net.util.IPAddressUtil;
import sun.util.logging.PlatformLogger;


public class FtpClient extends sun.net.ftp.FtpClient {

    private static int defaultSoTimeout;
    private static int defaultConnectTimeout;
    private static final PlatformLogger logger =
             PlatformLogger.getLogger("sun.net.ftp.FtpClient");
    private Proxy proxy;
    private Socket server;
    private PrintStream out;
    private InputStream in;
    private int readTimeout = -1;
    private int connectTimeout = -1;

    /* Name of encoding to use for output */
    private static String encoding = "ISO8859_1";
    /** remember the ftp server name because we may need it */
    private InetSocketAddress serverAddr;
    private boolean replyPending = false;
    private boolean loggedIn = false;
    private boolean useCrypto = false;
    private SSLSocketFactory sslFact;
    private Socket oldSocket;
    /** Array of strings (usually 1 entry) for the last reply from the server. */
    private Vector<String> serverResponse = new Vector<String>(1);
    /** The last reply code from the ftp daemon. */
    private FtpReplyCode lastReplyCode = null;
    /** Welcome message from the server, if any. */
    private String welcomeMsg;
    /**
     * Only passive mode used in JDK. See Bug 8010784.
     */
    private final boolean passiveMode = true;
    private TransferType type = TransferType.BINARY;
    private long restartOffset = 0;
    private long lastTransSize = -1; // -1 means 'unknown size'
    private String lastFileName;
    /**
     * Static members used by the parser
     */
    private static String[] patStrings = {
        // drwxr-xr-x  1 user01        ftp   512 Jan 29 23:32 prog
        "([\\-ld](?:[r\\-][w\\-][x\\-]){3})\\s*\\d+ (\\w+)\\s*(\\w+)\\s*(\\d+)\\s*([A-Z][a-z][a-z]\\s*\\d+)\\s*(\\d\\d:\\d\\d)\\s*(\\p{Print}*)",
        // drwxr-xr-x  1 user01        ftp   512 Jan 29 1997 prog
        "([\\-ld](?:[r\\-][w\\-][x\\-]){3})\\s*\\d+ (\\w+)\\s*(\\w+)\\s*(\\d+)\\s*([A-Z][a-z][a-z]\\s*\\d+)\\s*(\\d{4})\\s*(\\p{Print}*)",
        // 04/28/2006  09:12a               3,563 genBuffer.sh
        "(\\d{2}/\\d{2}/\\d{4})\\s*(\\d{2}:\\d{2}[ap])\\s*((?:[0-9,]+)|(?:<DIR>))\\s*(\\p{Graph}*)",
        // 01-29-97    11:32PM <DIR> prog
        "(\\d{2}-\\d{2}-\\d{2})\\s*(\\d{2}:\\d{2}[AP]M)\\s*((?:[0-9,]+)|(?:<DIR>))\\s*(\\p{Graph}*)"
    };
    private static int[][] patternGroups = {
        // 0 - file, 1 - size, 2 - date, 3 - time, 4 - year, 5 - permissions,
        // 6 - user, 7 - group
        {7, 4, 5, 6, 0, 1, 2, 3},
        {7, 4, 5, 0, 6, 1, 2, 3},
        {4, 3, 1, 2, 0, 0, 0, 0},
        {4, 3, 1, 2, 0, 0, 0, 0}};
    private static Pattern[] patterns;
    private static Pattern linkp = Pattern.compile("(\\p{Print}+) \\-\\> (\\p{Print}+)$");
    private DateFormat df = DateFormat.getDateInstance(DateFormat.MEDIUM, java.util.Locale.US);
    private static final boolean acceptPasvAddressVal;
    static {
        final int vals[] = {0, 0};
        final String acceptPasvAddress[] = {null};
        @SuppressWarnings("removal")
        final String enc = AccessController.doPrivileged(
                new PrivilegedAction<String>() {
                    public String run() {
                        acceptPasvAddress[0] = System.getProperty("jdk.net.ftp.trustPasvAddress", "false");
                        vals[0] = Integer.getInteger("sun.net.client.defaultReadTimeout", 300_000).intValue();
                        vals[1] = Integer.getInteger("sun.net.client.defaultConnectTimeout", 300_000).intValue();
                        return System.getProperty("file.encoding", "ISO8859_1");
                    }
                });
        if (vals[0] == 0) {
            defaultSoTimeout = -1;
        } else {
            defaultSoTimeout = vals[0];
        }

        if (vals[1] == 0) {
            defaultConnectTimeout = -1;
        } else {
            defaultConnectTimeout = vals[1];
        }

        encoding = enc;
        try {
            if (!isASCIISuperset(encoding)) {
                encoding = "ISO8859_1";
            }
        } catch (Exception e) {
            encoding = "ISO8859_1";
        }

        patterns = new Pattern[patStrings.length];
        for (int i = 0; i < patStrings.length; i++) {
            patterns[i] = Pattern.compile(patStrings[i]);
        }

        acceptPasvAddressVal = Boolean.parseBoolean(acceptPasvAddress[0]);
    }

    /**
     * Test the named character encoding to verify that it converts ASCII
     * characters correctly. We have to use an ASCII based encoding, or else
     * the NetworkClients will not work correctly in EBCDIC based systems.
     * However, we cannot just use ASCII or ISO8859_1 universally, because in
     * Asian locales, non-ASCII characters may be embedded in otherwise
     * ASCII based protocols (e.g. HTTP). The specifications (RFC2616, 2398)
     * are a little ambiguous in this matter. For instance, RFC2398 [part 2.1]
     * says that the HTTP request URI should be escaped using a defined
     * mechanism, but there is no way to specify in the escaped string what
     * the original character set is. It is not correct to assume that
     * UTF-8 is always used (as in URLs in HTML 4.0).  For this reason,
     * until the specifications are updated to deal with this issue more
     * comprehensively, and more importantly, HTTP servers are known to
     * support these mechanisms, we will maintain the current behavior
     * where it is possible to send non-ASCII characters in their original
     * unescaped form.
     */
    private static boolean isASCIISuperset(String encoding) throws Exception {
        String chkS = "0123456789ABCDEFGHIJKLMNOPQRSTUVWXYZ" +
                "abcdefghijklmnopqrstuvwxyz-_.!~*'();/?:@&=+$,";

        // Expected byte sequence for string above
        byte[] chkB = {48, 49, 50, 51, 52, 53, 54, 55, 56, 57, 65, 66, 67, 68, 69, 70, 71, 72,
            73, 74, 75, 76, 77, 78, 79, 80, 81, 82, 83, 84, 85, 86, 87, 88, 89, 90, 97, 98, 99,
            100, 101, 102, 103, 104, 105, 106, 107, 108, 109, 110, 111, 112, 113, 114,
            115, 116, 117, 118, 119, 120, 121, 122, 45, 95, 46, 33, 126, 42, 39, 40, 41, 59,
            47, 63, 58, 64, 38, 61, 43, 36, 44};

        byte[] b = chkS.getBytes(encoding);
        return Arrays.equals(b, chkB);
    }

    private class DefaultParser implements FtpDirParser {

        /**
         * Possible patterns:
         *
         *  drwxr-xr-x  1 user01        ftp   512 Jan 29 23:32 prog
         *  drwxr-xr-x  1 user01        ftp   512 Jan 29 1997 prog
         *  drwxr-xr-x  1 1             1     512 Jan 29 23:32 prog
         *  lrwxr-xr-x  1 user01        ftp   512 Jan 29 23:32 prog -> prog2000
         *  drwxr-xr-x  1 username      ftp   512 Jan 29 23:32 prog
         *  -rw-r--r--  1 jcc      staff     105009 Feb  3 15:05 test.1
         *
         *  01-29-97    11:32PM <DIR> prog
         *  04/28/2006  09:12a               3,563 genBuffer.sh
         *
         *  drwxr-xr-x  folder   0       Jan 29 23:32 prog
         *
         *  0 DIR 01-29-97 23:32 PROG
         */
        private DefaultParser() {
        }

        public FtpDirEntry parseLine(String line) {
            String fdate = null;
            String fsize = null;
            String time = null;
            String filename = null;
            String permstring = null;
            String username = null;
            String groupname = null;
            boolean dir = false;
            Calendar now = Calendar.getInstance();
            int year = now.get(Calendar.YEAR);

            Matcher m = null;
            for (int j = 0; j < patterns.length; j++) {
                m = patterns[j].matcher(line);
                if (m.find()) {
                    // 0 - file, 1 - size, 2 - date, 3 - time, 4 - year,
                    // 5 - permissions, 6 - user, 7 - group
                    filename = m.group(patternGroups[j][0]);
                    fsize = m.group(patternGroups[j][1]);
                    fdate = m.group(patternGroups[j][2]);
                    if (patternGroups[j][4] > 0) {
                        fdate += (", " + m.group(patternGroups[j][4]));
                    } else if (patternGroups[j][3] > 0) {
                        fdate += (", " + String.valueOf(year));
                    }
                    if (patternGroups[j][3] > 0) {
                        time = m.group(patternGroups[j][3]);
                    }
                    if (patternGroups[j][5] > 0) {
                        permstring = m.group(patternGroups[j][5]);
                        dir = permstring.startsWith("d");
                    }
                    if (patternGroups[j][6] > 0) {
                        username = m.group(patternGroups[j][6]);
                    }
                    if (patternGroups[j][7] > 0) {
                        groupname = m.group(patternGroups[j][7]);
                    }
                    // Old DOS format
                    if ("<DIR>".equals(fsize)) {
                        dir = true;
                        fsize = null;
                    }
                }
            }

            if (filename != null) {
                Date d;
                try {
                    d = df.parse(fdate);
                } catch (Exception e) {
                    d = null;
                }
                if (d != null && time != null) {
                    int c = time.indexOf(':');
                    now.setTime(d);
                    now.set(Calendar.HOUR, Integer.parseInt(time, 0, c, 10));
                    now.set(Calendar.MINUTE, Integer.parseInt(time, c + 1, time.length(), 10));
                    d = now.getTime();
                }
                // see if it's a symbolic link, i.e. the name if followed
                // by a -> and a path
                Matcher m2 = linkp.matcher(filename);
                if (m2.find()) {
                    // Keep only the name then
                    filename = m2.group(1);
                }
                boolean[][] perms = new boolean[3][3];
                for (int i = 0; i < 3; i++) {
                    for (int j = 0; j < 3; j++) {
                        perms[i][j] = (permstring.charAt((i * 3) + j) != '-');
                    }
                }
                FtpDirEntry file = new FtpDirEntry(filename);
                file.setUser(username).setGroup(groupname);
                file.setSize(Long.parseLong(fsize)).setLastModified(d);
                file.setPermissions(perms);
                file.setType(dir ? FtpDirEntry.Type.DIR : (line.charAt(0) == 'l' ? FtpDirEntry.Type.LINK : FtpDirEntry.Type.FILE));
                return file;
            }
            return null;
        }
    }

    private static class MLSxParser implements FtpDirParser {
        public FtpDirEntry parseLine(String line) {
            String name = null;
            int i = line.lastIndexOf(';');
            if (i > 0) {
                name = line.substring(i + 1).trim();
                line = line.substring(0, i);
            } else {
                name = line.trim();
                line = "";
            }
            FtpDirEntry file = new FtpDirEntry(name);
            while (!line.isEmpty()) {
                String s;
                i = line.indexOf(';');
                if (i > 0) {
                    s = line.substring(0, i);
                    line = line.substring(i + 1);
                } else {
                    s = line;
                    line = "";
                }
                i = s.indexOf('=');
                if (i > 0) {
                    String fact = s.substring(0, i);
                    String value = s.substring(i + 1);
                    file.addFact(fact, value);
                }
            }
            String s = file.getFact("Size");
            if (s != null) {
                file.setSize(Long.parseLong(s));
            }
            s = file.getFact("Modify");
            if (s != null) {
                Date d = parseRfc3659TimeValue(s);
                if (d != null) {
                    file.setLastModified(d);
                }
            }
            s = file.getFact("Create");
            if (s != null) {
                Date d = parseRfc3659TimeValue(s);
                if (d != null) {
                    file.setCreated(d);
                }
            }
            s = file.getFact("Type");
            if (s != null) {
                if (s.equalsIgnoreCase("file")) {
                    file.setType(FtpDirEntry.Type.FILE);
                }
                if (s.equalsIgnoreCase("dir")) {
                    file.setType(FtpDirEntry.Type.DIR);
                }
                if (s.equalsIgnoreCase("cdir")) {
                    file.setType(FtpDirEntry.Type.CDIR);
                }
                if (s.equalsIgnoreCase("pdir")) {
                    file.setType(FtpDirEntry.Type.PDIR);
                }
            }
            return file;
        }
    };
    private FtpDirParser parser = new DefaultParser();
    private FtpDirParser mlsxParser = new MLSxParser();
    private static Pattern transPat = null;

    private void getTransferSize() {
        lastTransSize = -1;
        /**
         * If it's a start of data transfer response, let's try to extract
         * the size from the response string. Usually it looks like that:
         *
         * 150 Opening BINARY mode data connection for foo (6701 bytes).
         */
        String response = getLastResponseString();
        if (transPat == null) {
            transPat = Pattern.compile("150 Opening .*\\((\\d+) bytes\\).");
        }
        Matcher m = transPat.matcher(response);
        if (m.find()) {
            String s = m.group(1);
            lastTransSize = Long.parseLong(s);
        }
    }

    /**
     * extract the created file name from the response string:
     * 226 Transfer complete (unique file name:toto.txt.1).
     * Usually happens when a STOU (store unique) command had been issued.
     */
    private void getTransferName() {
        lastFileName = null;
        String response = getLastResponseString();
        int i = response.indexOf("unique file name:");
        int e = response.lastIndexOf(')');
        if (i >= 0) {
            i += 17; // Length of "unique file name:"
            lastFileName = response.substring(i, e);
        }
    }

    /**
     * Pulls the response from the server and returns the code as a
     * number. Returns -1 on failure.
     */
    private int readServerResponse() throws IOException {
        StringBuilder replyBuf = new StringBuilder(32);
        int c;
        int continuingCode = -1;
        int code;
        String response;

        serverResponse.setSize(0);
        while (true) {
            while ((c = in.read()) != -1) {
                if (c == '\r') {
                    if ((c = in.read()) != '\n') {
                        replyBuf.append('\r');
                    }
                }
                replyBuf.append((char) c);
                if (c == '\n') {
                    break;
                }
            }
            response = replyBuf.toString();
            replyBuf.setLength(0);
            if (logger.isLoggable(PlatformLogger.Level.FINEST)) {
                logger.finest("Server [" + serverAddr + "] --> " + response);
            }

            if (response.isEmpty()) {
                code = -1;
            } else {
                try {
                    code = Integer.parseInt(response, 0, 3, 10);
                } catch (NumberFormatException e) {
                    code = -1;
                } catch (IndexOutOfBoundsException e) {
                    /* this line doesn't contain a response code, so
                    we just completely ignore it */
                    continue;
                }
            }
            serverResponse.addElement(response);
            if (continuingCode != -1) {
                /* we've seen a ###- sequence */
                if (code != continuingCode ||
                        (response.length() >= 4 && response.charAt(3) == '-')) {
                    continue;
                } else {
                    /* seen the end of code sequence */
                    continuingCode = -1;
                    break;
                }
            } else if (response.length() >= 4 && response.charAt(3) == '-') {
                continuingCode = code;
                continue;
            } else {
                break;
            }
        }

        return code;
    }

    /** Sends command <i>cmd</i> to the server. */
    private void sendServer(String cmd) {
        out.print(cmd);
        if (logger.isLoggable(PlatformLogger.Level.FINEST)) {
            logger.finest("Server [" + serverAddr + "] <-- " + cmd);
        }
    }

    /** converts the server response into a string. */
    private String getResponseString() {
        return serverResponse.elementAt(0);
    }

    /** Returns all server response strings. */
    private Vector<String> getResponseStrings() {
        return serverResponse;
    }

    /**
     * Read the reply from the FTP server.
     *
     * @return <code>true</code> if the command was successful
     * @throws IOException if an error occurred
     */
    private boolean readReply() throws IOException {
        lastReplyCode = FtpReplyCode.find(readServerResponse());

        if (lastReplyCode.isPositivePreliminary()) {
            replyPending = true;
            return true;
        }
        if (lastReplyCode.isPositiveCompletion() || lastReplyCode.isPositiveIntermediate()) {
            if (lastReplyCode == FtpReplyCode.CLOSING_DATA_CONNECTION) {
                getTransferName();
            }
            return true;
        }
        return false;
    }

    /**
     * Sends a command to the FTP server and returns the error code
     * (which can be a "success") sent by the server.
     *
     * @param cmd
     * @return <code>true</code> if the command was successful
     * @throws IOException
     */
    private boolean issueCommand(String cmd) throws IOException,
            sun.net.ftp.FtpProtocolException {
        if (!isConnected()) {
            throw new IllegalStateException("Not connected");
        }
        if (replyPending) {
            try {
                completePending();
            } catch (sun.net.ftp.FtpProtocolException e) {
                // ignore...
            }
        }
        if (cmd.indexOf('\n') != -1) {
            sun.net.ftp.FtpProtocolException ex
                    = new sun.net.ftp.FtpProtocolException("Illegal FTP command");
            ex.initCause(new IllegalArgumentException("Illegal carriage return"));
            throw ex;
        }
        sendServer(cmd + "\r\n");
        return readReply();
    }

    /**
     * Send a command to the FTP server and check for success.
     *
     * @param cmd String containing the command
     *
     * @throws FtpProtocolException if an error occurred
     */
    private void issueCommandCheck(String cmd) throws sun.net.ftp.FtpProtocolException, IOException {
        if (!issueCommand(cmd)) {
            throw new sun.net.ftp.FtpProtocolException(cmd + ":" + getResponseString(), getLastReplyCode());
        }
    }
    private static Pattern epsvPat = null;
    private static Pattern pasvPat = null;

    /**
     * Opens a "PASSIVE" connection with the server and returns the connected
     * <code>Socket</code>.
     *
     * @return the connected <code>Socket</code>
     * @throws IOException if the connection was unsuccessful.
     */
    private Socket openPassiveDataConnection(String cmd) throws sun.net.ftp.FtpProtocolException, IOException {
        String serverAnswer;
        int port;
        InetSocketAddress dest = null;

        /**
         * Here is the idea:
         *
         * - First we want to try the new (and IPv6 compatible) EPSV command
         *   But since we want to be nice with NAT software, we'll issue the
         *   EPSV ALL command first.
         *   EPSV is documented in RFC2428
         * - If EPSV fails, then we fall back to the older, yet ok, PASV
         * - If PASV fails as well, then we throw an exception and the calling
         *   method will have to try the EPRT or PORT command
         */
        if (issueCommand("EPSV ALL")) {
            // We can safely use EPSV commands
            issueCommandCheck("EPSV");
            serverAnswer = getResponseString();

            // The response string from a EPSV command will contain the port number
            // the format will be :
            //  229 Entering Extended PASSIVE Mode (|||58210|)
            //
            // So we'll use the regular expressions package to parse the output.

            if (epsvPat == null) {
                epsvPat = Pattern.compile("^229 .* \\(\\|\\|\\|(\\d+)\\|\\)");
            }
            Matcher m = epsvPat.matcher(serverAnswer);
            if (!m.find()) {
                throw new sun.net.ftp.FtpProtocolException("EPSV failed : " + serverAnswer);
            }
            // Yay! Let's extract the port number
            String s = m.group(1);
            port = Integer.parseInt(s);
            InetAddress add = server.getInetAddress();
            if (add != null) {
                dest = new InetSocketAddress(add, port);
            } else {
                // This means we used an Unresolved address to connect in
                // the first place. Most likely because the proxy is doing
                // the name resolution for us, so let's keep using unresolved
                // address.
                dest = InetSocketAddress.createUnresolved(serverAddr.getHostName(), port);
            }
        } else {
            // EPSV ALL failed, so Let's try the regular PASV cmd
            issueCommandCheck("PASV");
            serverAnswer = getResponseString();

            // Let's parse the response String to get the IP & port to connect
            // to. The String should be in the following format :
            //
            // 227 Entering PASSIVE Mode (A1,A2,A3,A4,p1,p2)
            //
            // Note that the two parenthesis are optional
            //
            // The IP address is A1.A2.A3.A4 and the port is p1 * 256 + p2
            //
            // The regular expression is a bit more complex this time, because
            // the parenthesis are optionals and we have to use 3 groups.
            if (pasvPat == null) {
                pasvPat = Pattern.compile("227 .* \\(?(\\d{1,3},\\d{1,3},\\d{1,3},\\d{1,3}),(\\d{1,3}),(\\d{1,3})\\)?");
            }
            Matcher m = pasvPat.matcher(serverAnswer);
            if (!m.find()) {
                throw new sun.net.ftp.FtpProtocolException("PASV failed : " + serverAnswer);
            }
            // Get port number out of group 2 & 3
            port = Integer.parseInt(m.group(3)) + (Integer.parseInt(m.group(2)) << 8);
            // IP address is simple
            String s = m.group(1).replace(',', '.');
            if (!IPAddressUtil.isIPv4LiteralAddress(s))
                throw new FtpProtocolException("PASV failed : "  + serverAnswer);
            if (acceptPasvAddressVal) {
                dest = new InetSocketAddress(s, port);
            } else {
                dest = validatePasvAddress(port, s, server.getInetAddress());
            }
        }

        // Got everything, let's open the socket!
        Socket s;
        if (proxy != null) {
            if (proxy.type() == Proxy.Type.SOCKS) {
                PrivilegedAction<Socket> pa = () -> new Socket(proxy);
                @SuppressWarnings("removal")
                var tmp = AccessController.doPrivileged(pa);
                s = tmp;
            } else {
                s = new Socket(Proxy.NO_PROXY);
            }
        } else {
            s = new Socket();
        }

        PrivilegedAction<InetAddress> pa = () -> server.getLocalAddress();
        @SuppressWarnings("removal")
        InetAddress serverAddress = AccessController.doPrivileged(pa);

        // Bind the socket to the same address as the control channel. This
        // is needed in case of multi-homed systems.
        s.bind(new InetSocketAddress(serverAddress, 0));
        if (connectTimeout >= 0) {
            s.connect(dest, connectTimeout);
        } else {
            if (defaultConnectTimeout > 0) {
                s.connect(dest, defaultConnectTimeout);
            } else {
                s.connect(dest);
            }
        }
        if (readTimeout >= 0) {
            s.setSoTimeout(readTimeout);
        } else if (defaultSoTimeout > 0) {
            s.setSoTimeout(defaultSoTimeout);
        }
        if (useCrypto) {
            try {
                s = sslFact.createSocket(s, dest.getHostName(), dest.getPort(), true);
            } catch (Exception e) {
                throw new sun.net.ftp.FtpProtocolException("Can't open secure data channel: " + e);
            }
        }
        if (!issueCommand(cmd)) {
            s.close();
            if (getLastReplyCode() == FtpReplyCode.FILE_UNAVAILABLE) {
                // Ensure backward compatibility
                throw new FileNotFoundException(cmd);
            }
            throw new sun.net.ftp.FtpProtocolException(cmd + ":" + getResponseString(), getLastReplyCode());
        }
        return s;
    }

    static final String ERROR_MSG = "Address should be the same as originating server";

    /**
     * Returns an InetSocketAddress, based on value of acceptPasvAddressVal
     * and other conditions such as the server address returned by pasv
     * is not a hostname, is a socks proxy, or the loopback. An exception
     * is thrown if none of the valid conditions are met.
     */
    private InetSocketAddress validatePasvAddress(int port, String s, InetAddress address)
        throws FtpProtocolException
    {
        if (address == null) {
            return InetSocketAddress.createUnresolved(serverAddr.getHostName(), port);
        }
        String serverAddress = address.getHostAddress();
        if (serverAddress.equals(s)) {
            return new InetSocketAddress(s, port);
        } else if (address.isLoopbackAddress() && s.startsWith("127.")) { // can be 127.0
            return new InetSocketAddress(s, port);
        } else if (address.isLoopbackAddress()) {
            if (getLocalHost().getHostAddress().equals(s)) {
                return new InetSocketAddress(s, port);
            } else {
                throw new FtpProtocolException(ERROR_MSG);
            }
        } else if (s.startsWith("127.")) {
            if (getLocalHost().equals(address)) {
                return new InetSocketAddress(s, port);
            } else {
                throw new FtpProtocolException(ERROR_MSG);
            }
        }
        String hostName = address.getHostName();
        if (!(IPAddressUtil.isIPv4LiteralAddress(hostName) || IPAddressUtil.isIPv6LiteralAddress(hostName))) {
            InetAddress[] names = getAllByName(hostName);
            String resAddress = Arrays
                .stream(names)
                .map(InetAddress::getHostAddress)
                .filter(s::equalsIgnoreCase)
                .findFirst()
                .orElse(null);
            if (resAddress != null) {
                return new InetSocketAddress(s, port);
            }
        }
        throw new FtpProtocolException(ERROR_MSG);
    }

<<<<<<< HEAD
    private static InetAddress privilegedLocalHost() throws FtpProtocolException {
        PrivilegedExceptionAction<InetAddress> action = InetAddress::getLocalHost;
=======
    private static InetAddress getLocalHost() throws FtpProtocolException {
>>>>>>> 28ae281b
        try {
            @SuppressWarnings("removal")
            var tmp = AccessController.doPrivileged(action);
            return tmp;
        } catch (Exception e) {
            var ftpEx = new FtpProtocolException(ERROR_MSG);
            ftpEx.initCause(e);
            throw ftpEx;
        }
    }

<<<<<<< HEAD
    private static InetAddress[] privilegedGetAllByName(String hostName) throws FtpProtocolException {
        PrivilegedExceptionAction<InetAddress[]> pAction = () -> InetAddress.getAllByName(hostName);
=======
    private static InetAddress[] getAllByName(String hostName) throws FtpProtocolException {
>>>>>>> 28ae281b
        try {
            @SuppressWarnings("removal")
            var tmp =AccessController.doPrivileged(pAction);
            return tmp;
        } catch (Exception e) {
            var ftpEx = new FtpProtocolException(ERROR_MSG);
            ftpEx.initCause(e);
            throw ftpEx;
        }
    }

    /**
     * Opens a data connection with the server according to the set mode
     * (ACTIVE or PASSIVE) then send the command passed as an argument.
     *
     * @param cmd the <code>String</code> containing the command to execute
     * @return the connected <code>Socket</code>
     * @throws IOException if the connection or command failed
     */
    private Socket openDataConnection(String cmd) throws sun.net.ftp.FtpProtocolException, IOException {
        Socket clientSocket;
        if (passiveMode) {
            try {
                return openPassiveDataConnection(cmd);
            } catch (sun.net.ftp.FtpProtocolException e) {
                // If Passive mode failed, fall back on PORT
                // Otherwise throw exception
                String errmsg = e.getMessage();
                if (!errmsg.startsWith("PASV") && !errmsg.startsWith("EPSV")) {
                    throw e;
                }
            }
        }
        ServerSocket portSocket;
        InetAddress myAddress;
        String portCmd;

        if (proxy != null && proxy.type() == Proxy.Type.SOCKS) {
            // We're behind a firewall and the passive mode fail,
            // since we can't accept a connection through SOCKS (yet)
            // throw an exception
            throw new sun.net.ftp.FtpProtocolException("Passive mode failed");
        }
        // Bind the ServerSocket to the same address as the control channel
        // This is needed for multi-homed systems
        portSocket = new ServerSocket(0, 1, server.getLocalAddress());
        try {
            myAddress = portSocket.getInetAddress();
            if (myAddress.isAnyLocalAddress()) {
                myAddress = server.getLocalAddress();
            }
            // Let's try the new, IPv6 compatible EPRT command
            // See RFC2428 for specifics
            // Some FTP servers (like the one on Solaris) are bugged, they
            // will accept the EPRT command but then, the subsequent command
            // (e.g. RETR) will fail, so we have to check BOTH results (the
            // EPRT cmd then the actual command) to decide whether we should
            // fall back on the older PORT command.
            portCmd = "EPRT |" + ((myAddress instanceof Inet6Address) ? "2" : "1") + "|" +
                    myAddress.getHostAddress() + "|" + portSocket.getLocalPort() + "|";
            if (!issueCommand(portCmd) || !issueCommand(cmd)) {
                // The EPRT command failed, let's fall back to good old PORT
                portCmd = "PORT ";
                byte[] addr = myAddress.getAddress();

                /* append host addr */
                for (int i = 0; i < addr.length; i++) {
                    portCmd = portCmd + (addr[i] & 0xFF) + ",";
                }

                /* append port number */
                portCmd = portCmd + ((portSocket.getLocalPort() >>> 8) & 0xff) + "," + (portSocket.getLocalPort() & 0xff);
                issueCommandCheck(portCmd);
                issueCommandCheck(cmd);
            }
            // Either the EPRT or the PORT command was successful
            // Let's create the client socket
            if (connectTimeout >= 0) {
                portSocket.setSoTimeout(connectTimeout);
            } else {
                if (defaultConnectTimeout > 0) {
                    portSocket.setSoTimeout(defaultConnectTimeout);
                }
            }
            clientSocket = portSocket.accept();
            if (readTimeout >= 0) {
                clientSocket.setSoTimeout(readTimeout);
            } else {
                if (defaultSoTimeout > 0) {
                    clientSocket.setSoTimeout(defaultSoTimeout);
                }
            }
        } finally {
            portSocket.close();
        }
        if (useCrypto) {
            try {
                clientSocket = sslFact.createSocket(clientSocket, serverAddr.getHostName(), serverAddr.getPort(), true);
            } catch (Exception ex) {
                throw new IOException(ex.getLocalizedMessage());
            }
        }
        return clientSocket;
    }

    private InputStream createInputStream(InputStream in) {
        if (type == TransferType.ASCII) {
            return new sun.net.TelnetInputStream(in, false);
        }
        return in;
    }

    private OutputStream createOutputStream(OutputStream out) {
        if (type == TransferType.ASCII) {
            return new sun.net.TelnetOutputStream(out, false);
        }
        return out;
    }

    /**
     * Creates an instance of FtpClient. The client is not connected to any
     * server yet.
     *
     */
    protected FtpClient() {
    }

    /**
     * Creates an instance of FtpClient. The client is not connected to any
     * server yet.
     *
     */
    public static sun.net.ftp.FtpClient create() {
        return new FtpClient();
    }

    /**
     * Set the transfer mode to <I>passive</I>. In that mode, data connections
     * are established by having the client connect to the server.
     * This is the recommended default mode as it will work best through
     * firewalls and NATs.
     *
     * @return This FtpClient
     * @see #setActiveMode()
     */
    public sun.net.ftp.FtpClient enablePassiveMode(boolean passive) {

        // Only passive mode used in JDK. See Bug 8010784.
        // passiveMode = passive;
        return this;
    }

    /**
     * Gets the current transfer mode.
     *
     * @return the current <code>FtpTransferMode</code>
     */
    public boolean isPassiveModeEnabled() {
        return passiveMode;
    }

    /**
     * Sets the timeout value to use when connecting to the server,
     *
     * @param timeout the timeout value, in milliseconds, to use for the connect
     *        operation. A value of zero or less, means use the default timeout.
     *
     * @return This FtpClient
     */
    public sun.net.ftp.FtpClient setConnectTimeout(int timeout) {
        connectTimeout = timeout;
        return this;
    }

    /**
     * Returns the current connection timeout value.
     *
     * @return the value, in milliseconds, of the current connect timeout.
     * @see #setConnectTimeout(int)
     */
    public int getConnectTimeout() {
        return connectTimeout;
    }

    /**
     * Sets the timeout value to use when reading from the server,
     *
     * @param timeout the timeout value, in milliseconds, to use for the read
     *        operation. A value of zero or less, means use the default timeout.
     * @return This FtpClient
     */
    public sun.net.ftp.FtpClient setReadTimeout(int timeout) {
        readTimeout = timeout;
        return this;
    }

    /**
     * Returns the current read timeout value.
     *
     * @return the value, in milliseconds, of the current read timeout.
     * @see #setReadTimeout(int)
     */
    public int getReadTimeout() {
        return readTimeout;
    }

    public sun.net.ftp.FtpClient setProxy(Proxy p) {
        proxy = p;
        return this;
    }

    /**
     * Get the proxy of this FtpClient
     *
     * @return the <code>Proxy</code>, this client is using, or <code>null</code>
     *         if none is used.
     * @see #setProxy(Proxy)
     */
    public Proxy getProxy() {
        return proxy;
    }

    /**
     * Connects to the specified destination.
     *
     * @param dest the <code>InetSocketAddress</code> to connect to.
     * @throws IOException if the connection fails.
     */
    private void tryConnect(InetSocketAddress dest, int timeout) throws IOException {
        if (isConnected()) {
            disconnect();
        }
        server = doConnect(dest, timeout);
        try {
            out = new PrintStream(new BufferedOutputStream(server.getOutputStream()),
                    true, encoding);
        } catch (UnsupportedEncodingException e) {
            throw new InternalError(encoding + "encoding not found", e);
        }
        in = new BufferedInputStream(server.getInputStream());
    }

    private Socket doConnect(InetSocketAddress dest, int timeout) throws IOException {
        Socket s;
        if (proxy != null) {
            if (proxy.type() == Proxy.Type.SOCKS) {
                PrivilegedAction<Socket> pa = () -> new Socket(proxy);
                @SuppressWarnings("removal")
                var tmp = AccessController.doPrivileged(pa);
                s = tmp;
            } else {
                s = new Socket(Proxy.NO_PROXY);
            }
        } else {
            s = new Socket();
        }
        // Instance specific timeouts do have priority, that means
        // connectTimeout & readTimeout (-1 means not set)
        // Then global default timeouts
        // Then no timeout.
        if (timeout >= 0) {
            s.connect(dest, timeout);
        } else {
            if (connectTimeout >= 0) {
                s.connect(dest, connectTimeout);
            } else {
                if (defaultConnectTimeout > 0) {
                    s.connect(dest, defaultConnectTimeout);
                } else {
                    s.connect(dest);
                }
            }
        }
        if (readTimeout >= 0) {
            s.setSoTimeout(readTimeout);
        } else if (defaultSoTimeout > 0) {
            s.setSoTimeout(defaultSoTimeout);
        }
        return s;
    }

    private void disconnect() throws IOException {
        if (isConnected()) {
            server.close();
        }
        server = null;
        in = null;
        out = null;
        lastTransSize = -1;
        lastFileName = null;
        restartOffset = 0;
        welcomeMsg = null;
        lastReplyCode = null;
        serverResponse.setSize(0);
    }

    /**
     * Tests whether this client is connected or not to a server.
     *
     * @return <code>true</code> if the client is connected.
     */
    public boolean isConnected() {
        return server != null;
    }

    public SocketAddress getServerAddress() {
        return server == null ? null : server.getRemoteSocketAddress();
    }

    public sun.net.ftp.FtpClient connect(SocketAddress dest) throws sun.net.ftp.FtpProtocolException, IOException {
        return connect(dest, -1);
    }

    /**
     * Connects the FtpClient to the specified destination.
     *
     * @param dest the address of the destination server
     * @throws IOException if connection failed.
     */
    public sun.net.ftp.FtpClient connect(SocketAddress dest, int timeout) throws sun.net.ftp.FtpProtocolException, IOException {
        if (!(dest instanceof InetSocketAddress)) {
            throw new IllegalArgumentException("Wrong address type");
        }
        serverAddr = (InetSocketAddress) dest;
        tryConnect(serverAddr, timeout);
        if (!readReply()) {
            throw new sun.net.ftp.FtpProtocolException("Welcome message: " +
                    getResponseString(), lastReplyCode);
        }
        welcomeMsg = getResponseString().substring(4);
        return this;
    }

    private void tryLogin(String user, char[] password) throws sun.net.ftp.FtpProtocolException, IOException {
        issueCommandCheck("USER " + user);

        /*
         * Checks for "331 User name okay, need password." answer
         */
        if (lastReplyCode == FtpReplyCode.NEED_PASSWORD) {
            if ((password != null) && (password.length > 0)) {
                issueCommandCheck("PASS " + String.valueOf(password));
            }
        }
    }

    /**
     * Attempts to log on the server with the specified user name and password.
     *
     * @param user The user name
     * @param password The password for that user
     * @return <code>true</code> if the login was successful.
     * @throws IOException if an error occurred during the transmission
     */
    public sun.net.ftp.FtpClient login(String user, char[] password) throws sun.net.ftp.FtpProtocolException, IOException {
        if (!isConnected()) {
            throw new sun.net.ftp.FtpProtocolException("Not connected yet", FtpReplyCode.BAD_SEQUENCE);
        }
        if (user == null || user.isEmpty()) {
            throw new IllegalArgumentException("User name can't be null or empty");
        }
        tryLogin(user, password);

        // keep the welcome message around so we can
        // put it in the resulting HTML page.
        String l;
        StringBuilder sb = new StringBuilder();
        for (int i = 0; i < serverResponse.size(); i++) {
            l = serverResponse.elementAt(i);
            if (l != null) {
                if (l.length() >= 4 && l.startsWith("230")) {
                    // get rid of the "230-" prefix
                    l = l.substring(4);
                }
                sb.append(l);
            }
        }
        welcomeMsg = sb.toString();
        loggedIn = true;
        return this;
    }

    /**
     * Attempts to log on the server with the specified user name, password and
     * account name.
     *
     * @param user The user name
     * @param password The password for that user.
     * @param account The account name for that user.
     * @return <code>true</code> if the login was successful.
     * @throws IOException if an error occurs during the transmission.
     */
    public sun.net.ftp.FtpClient login(String user, char[] password, String account) throws sun.net.ftp.FtpProtocolException, IOException {

        if (!isConnected()) {
            throw new sun.net.ftp.FtpProtocolException("Not connected yet", FtpReplyCode.BAD_SEQUENCE);
        }
        if (user == null || user.isEmpty()) {
            throw new IllegalArgumentException("User name can't be null or empty");
        }
        tryLogin(user, password);

        /*
         * Checks for "332 Need account for login." answer
         */
        if (lastReplyCode == FtpReplyCode.NEED_ACCOUNT) {
            issueCommandCheck("ACCT " + account);
        }

        // keep the welcome message around so we can
        // put it in the resulting HTML page.
        StringBuilder sb = new StringBuilder();
        if (serverResponse != null) {
            for (String l : serverResponse) {
                if (l != null) {
                    if (l.length() >= 4 && l.startsWith("230")) {
                        // get rid of the "230-" prefix
                        l = l.substring(4);
                    }
                    sb.append(l);
                }
            }
        }
        welcomeMsg = sb.toString();
        loggedIn = true;
        return this;
    }

    /**
     * Logs out the current user. This is in effect terminates the current
     * session and the connection to the server will be closed.
     *
     */
    public void close() throws IOException {
        if (isConnected()) {
            try {
                issueCommand("QUIT");
            } catch (FtpProtocolException e) {
            }
            loggedIn = false;
        }
        disconnect();
    }

    /**
     * Checks whether the client is logged in to the server or not.
     *
     * @return <code>true</code> if the client has already completed a login.
     */
    public boolean isLoggedIn() {
        return loggedIn;
    }

    /**
     * Changes to a specific directory on a remote FTP server
     *
     * @param remoteDirectory path of the directory to CD to.
     * @return <code>true</code> if the operation was successful.
     * @exception <code>FtpProtocolException</code>
     */
    public sun.net.ftp.FtpClient changeDirectory(String remoteDirectory) throws sun.net.ftp.FtpProtocolException, IOException {
        if (remoteDirectory == null || remoteDirectory.isEmpty()) {
            throw new IllegalArgumentException("directory can't be null or empty");
        }

        issueCommandCheck("CWD " + remoteDirectory);
        return this;
    }

    /**
     * Changes to the parent directory, sending the CDUP command to the server.
     *
     * @return <code>true</code> if the command was successful.
     * @throws IOException
     */
    public sun.net.ftp.FtpClient changeToParentDirectory() throws sun.net.ftp.FtpProtocolException, IOException {
        issueCommandCheck("CDUP");
        return this;
    }

    /**
     * Returns the server current working directory, or <code>null</code> if
     * the PWD command failed.
     *
     * @return a <code>String</code> containing the current working directory,
     *         or <code>null</code>
     * @throws IOException
     */
    public String getWorkingDirectory() throws sun.net.ftp.FtpProtocolException, IOException {
        issueCommandCheck("PWD");
        /*
         * answer will be of the following format :
         *
         * 257 "/" is current directory.
         */
        String answ = getResponseString();
        if (!answ.startsWith("257")) {
            return null;
        }
        return answ.substring(5, answ.lastIndexOf('"'));
    }

    /**
     * Sets the restart offset to the specified value.  That value will be
     * sent through a <code>REST</code> command to server before a file
     * transfer and has the effect of resuming a file transfer from the
     * specified point. After a transfer the restart offset is set back to
     * zero.
     *
     * @param offset the offset in the remote file at which to start the next
     *        transfer. This must be a value greater than or equal to zero.
     * @throws IllegalArgumentException if the offset is negative.
     */
    public sun.net.ftp.FtpClient setRestartOffset(long offset) {
        if (offset < 0) {
            throw new IllegalArgumentException("offset can't be negative");
        }
        restartOffset = offset;
        return this;
    }

    /**
     * Retrieves a file from the ftp server and writes it to the specified
     * <code>OutputStream</code>.
     * If the restart offset was set, then a <code>REST</code> command will be
     * sent before the RETR in order to restart the transfer from the specified
     * offset.
     * The <code>OutputStream</code> is not closed by this method at the end
     * of the transfer.
     *
     * @param name a {@code String} containing the name of the file to
     *        retrieve from the server.
     * @param local the <code>OutputStream</code> the file should be written to.
     * @throws IOException if the transfer fails.
     */
    public sun.net.ftp.FtpClient getFile(String name, OutputStream local) throws sun.net.ftp.FtpProtocolException, IOException {
        if (restartOffset > 0) {
            Socket s;
            try {
                s = openDataConnection("REST " + restartOffset);
            } finally {
                restartOffset = 0;
            }
            issueCommandCheck("RETR " + name);
            getTransferSize();
            try (InputStream remote = createInputStream(s.getInputStream())) {
                remote.transferTo(local);
            }
        } else {
            Socket s = openDataConnection("RETR " + name);
            getTransferSize();
            try (InputStream remote = createInputStream(s.getInputStream())) {
                remote.transferTo(local);
            }
        }
        return completePending();
    }

    /**
     * Retrieves a file from the ftp server, using the RETR command, and
     * returns the InputStream from* the established data connection.
     * {@link #completePending()} <b>has</b> to be called once the application
     * is done reading from the returned stream.
     *
     * @param name the name of the remote file
     * @return the {@link java.io.InputStream} from the data connection, or
     *         <code>null</code> if the command was unsuccessful.
     * @throws IOException if an error occurred during the transmission.
     */
    public InputStream getFileStream(String name) throws sun.net.ftp.FtpProtocolException, IOException {
        Socket s;
        if (restartOffset > 0) {
            try {
                s = openDataConnection("REST " + restartOffset);
            } finally {
                restartOffset = 0;
            }
            if (s == null) {
                return null;
            }
            issueCommandCheck("RETR " + name);
            getTransferSize();
            return createInputStream(s.getInputStream());
        }

        s = openDataConnection("RETR " + name);
        if (s == null) {
            return null;
        }
        getTransferSize();
        return createInputStream(s.getInputStream());
    }

    /**
     * Transfers a file from the client to the server (aka a <I>put</I>)
     * by sending the STOR or STOU command, depending on the
     * <code>unique</code> argument, and returns the <code>OutputStream</code>
     * from the established data connection.
     * {@link #completePending()} <b>has</b> to be called once the application
     * is finished writing to the stream.
     *
     * A new file is created at the server site if the file specified does
     * not already exist.
     *
     * If <code>unique</code> is set to <code>true</code>, the resultant file
     * is to be created under a name unique to that directory, meaning
     * it will not overwrite an existing file, instead the server will
     * generate a new, unique, file name.
     * The name of the remote file can be retrieved, after completion of the
     * transfer, by calling {@link #getLastFileName()}.
     *
     * @param name the name of the remote file to write.
     * @param unique <code>true</code> if the remote files should be unique,
     *        in which case the STOU command will be used.
     * @return the {@link java.io.OutputStream} from the data connection or
     *         <code>null</code> if the command was unsuccessful.
     * @throws IOException if an error occurred during the transmission.
     */
    public OutputStream putFileStream(String name, boolean unique)
        throws sun.net.ftp.FtpProtocolException, IOException
    {
        String cmd = unique ? "STOU " : "STOR ";
        Socket s = openDataConnection(cmd + name);
        if (s == null) {
            return null;
        }
        boolean bm = (type == TransferType.BINARY);
        return new sun.net.TelnetOutputStream(s.getOutputStream(), bm);
    }

    /**
     * Transfers a file from the client to the server (aka a <I>put</I>)
     * by sending the STOR command. The content of the <code>InputStream</code>
     * passed in argument is written into the remote file, overwriting any
     * existing data.
     *
     * A new file is created at the server site if the file specified does
     * not already exist.
     *
     * @param name the name of the remote file to write.
     * @param local the <code>InputStream</code> that points to the data to
     *        transfer.
     * @param unique <code>true</code> if the remote file should be unique
     *        (i.e. not already existing), <code>false</code> otherwise.
     * @return <code>true</code> if the transfer was successful.
     * @throws IOException if an error occurred during the transmission.
     * @see #getLastFileName()
     */
    public sun.net.ftp.FtpClient putFile(String name, InputStream local, boolean unique) throws sun.net.ftp.FtpProtocolException, IOException {
        String cmd = unique ? "STOU " : "STOR ";
        if (type == TransferType.BINARY) {
            Socket s = openDataConnection(cmd + name);
            try (OutputStream remote = createOutputStream(s.getOutputStream())) {
                local.transferTo(remote);
            }
        }
        return completePending();
    }

    /**
     * Sends the APPE command to the server in order to transfer a data stream
     * passed in argument and append it to the content of the specified remote
     * file.
     *
     * @param name A <code>String</code> containing the name of the remote file
     *        to append to.
     * @param local The <code>InputStream</code> providing access to the data
     *        to be appended.
     * @return <code>true</code> if the transfer was successful.
     * @throws IOException if an error occurred during the transmission.
     */
    public sun.net.ftp.FtpClient appendFile(String name, InputStream local) throws sun.net.ftp.FtpProtocolException, IOException {
        Socket s = openDataConnection("APPE " + name);
        try (OutputStream remote = createOutputStream(s.getOutputStream())) {
            local.transferTo(remote);
        }
        return completePending();
    }

    /**
     * Renames a file on the server.
     *
     * @param from the name of the file being renamed
     * @param to the new name for the file
     * @throws IOException if the command fails
     */
    public sun.net.ftp.FtpClient rename(String from, String to) throws sun.net.ftp.FtpProtocolException, IOException {
        issueCommandCheck("RNFR " + from);
        issueCommandCheck("RNTO " + to);
        return this;
    }

    /**
     * Deletes a file on the server.
     *
     * @param name a <code>String</code> containing the name of the file
     *        to delete.
     * @return <code>true</code> if the command was successful
     * @throws IOException if an error occurred during the exchange
     */
    public sun.net.ftp.FtpClient deleteFile(String name) throws sun.net.ftp.FtpProtocolException, IOException {
        issueCommandCheck("DELE " + name);
        return this;
    }

    /**
     * Creates a new directory on the server.
     *
     * @param name a <code>String</code> containing the name of the directory
     *        to create.
     * @return <code>true</code> if the operation was successful.
     * @throws IOException if an error occurred during the exchange
     */
    public sun.net.ftp.FtpClient makeDirectory(String name) throws sun.net.ftp.FtpProtocolException, IOException {
        issueCommandCheck("MKD " + name);
        return this;
    }

    /**
     * Removes a directory on the server.
     *
     * @param name a <code>String</code> containing the name of the directory
     *        to remove.
     *
     * @return <code>true</code> if the operation was successful.
     * @throws IOException if an error occurred during the exchange.
     */
    public sun.net.ftp.FtpClient removeDirectory(String name) throws sun.net.ftp.FtpProtocolException, IOException {
        issueCommandCheck("RMD " + name);
        return this;
    }

    /**
     * Sends a No-operation command. It's useful for testing the connection
     * status or as a <I>keep alive</I> mechanism.
     *
     * @throws FtpProtocolException if the command fails
     */
    public sun.net.ftp.FtpClient noop() throws sun.net.ftp.FtpProtocolException, IOException {
        issueCommandCheck("NOOP");
        return this;
    }

    /**
     * Sends the STAT command to the server.
     * This can be used while a data connection is open to get a status
     * on the current transfer, in that case the parameter should be
     * <code>null</code>.
     * If used between file transfers, it may have a pathname as argument
     * in which case it will work as the LIST command except no data
     * connection will be created.
     *
     * @param name an optional <code>String</code> containing the pathname
     *        the STAT command should apply to.
     * @return the response from the server or <code>null</code> if the
     *         command failed.
     * @throws IOException if an error occurred during the transmission.
     */
    public String getStatus(String name) throws sun.net.ftp.FtpProtocolException, IOException {
        issueCommandCheck((name == null ? "STAT" : "STAT " + name));
        /*
         * A typical response will be:
         *  213-status of t32.gif:
         * -rw-r--r--   1 jcc      staff     247445 Feb 17  1998 t32.gif
         * 213 End of Status
         *
         * or
         *
         * 211-jsn FTP server status:
         *     Version wu-2.6.2+Sun
         *     Connected to localhost (::1)
         *     Logged in as jccollet
         *     TYPE: ASCII, FORM: Nonprint; STRUcture: File; transfer MODE: Stream
         *      No data connection
         *     0 data bytes received in 0 files
         *     0 data bytes transmitted in 0 files
         *     0 data bytes total in 0 files
         *     53 traffic bytes received in 0 transfers
         *     485 traffic bytes transmitted in 0 transfers
         *     587 traffic bytes total in 0 transfers
         * 211 End of status
         *
         * So we need to remove the 1st and last line
         */
        Vector<String> resp = getResponseStrings();
        StringBuilder sb = new StringBuilder();
        for (int i = 1; i < resp.size() - 1; i++) {
            sb.append(resp.get(i));
        }
        return sb.toString();
    }

    /**
     * Sends the FEAT command to the server and returns the list of supported
     * features in the form of strings.
     *
     * The features are the supported commands, like AUTH TLS, PROT or PASV.
     * See the RFCs for a complete list.
     *
     * Note that not all FTP servers support that command, in which case
     * the method will return <code>null</code>
     *
     * @return a <code>List</code> of <code>Strings</code> describing the
     *         supported additional features, or <code>null</code>
     *         if the command is not supported.
     * @throws IOException if an error occurs during the transmission.
     */
    public List<String> getFeatures() throws sun.net.ftp.FtpProtocolException, IOException {
        /*
         * The FEAT command, when implemented will return something like:
         *
         * 211-Features:
         *   AUTH TLS
         *   PBSZ
         *   PROT
         *   EPSV
         *   EPRT
         *   PASV
         *   REST STREAM
         *  211 END
         */
        ArrayList<String> features = new ArrayList<String>();
        issueCommandCheck("FEAT");
        Vector<String> resp = getResponseStrings();
        // Note that we start at index 1 to skip the 1st line (211-...)
        // and we stop before the last line.
        for (int i = 1; i < resp.size() - 1; i++) {
            String s = resp.get(i);
            // Get rid of leading space and trailing newline
            features.add(s.substring(1, s.length() - 1));
        }
        return features;
    }

    /**
     * sends the ABOR command to the server.
     * It tells the server to stop the previous command or transfer.
     *
     * @return <code>true</code> if the command was successful.
     * @throws IOException if an error occurred during the transmission.
     */
    public sun.net.ftp.FtpClient abort() throws sun.net.ftp.FtpProtocolException, IOException {
        issueCommandCheck("ABOR");
        // TODO: Must check the ReplyCode:
        /*
         * From the RFC:
         * There are two cases for the server upon receipt of this
         * command: (1) the FTP service command was already completed,
         * or (2) the FTP service command is still in progress.
         * In the first case, the server closes the data connection
         * (if it is open) and responds with a 226 reply, indicating
         * that the abort command was successfully processed.
         * In the second case, the server aborts the FTP service in
         * progress and closes the data connection, returning a 426
         * reply to indicate that the service request terminated
         * abnormally.  The server then sends a 226 reply,
         * indicating that the abort command was successfully
         * processed.
         */


        return this;
    }

    /**
     * Some methods do not wait until completion before returning, so this
     * method can be called to wait until completion. This is typically the case
     * with commands that trigger a transfer like {@link #getFileStream(String)}.
     * So this method should be called before accessing information related to
     * such a command.
     * <p>This method will actually block reading on the command channel for a
     * notification from the server that the command is finished. Such a
     * notification often carries extra information concerning the completion
     * of the pending action (e.g. number of bytes transferred).</p>
     * <p>Note that this will return true immediately if no command or action
     * is pending</p>
     * <p>It should be also noted that most methods issuing commands to the ftp
     * server will call this method if a previous command is pending.
     * <p>Example of use:
     * <pre>
     * InputStream in = cl.getFileStream("file");
     * ...
     * cl.completePending();
     * long size = cl.getLastTransferSize();
     * </pre>
     * On the other hand, it's not necessary in a case like:
     * <pre>
     * InputStream in = cl.getFileStream("file");
     * // read content
     * ...
     * cl.logout();
     * </pre>
     * <p>Since {@link #logout()} will call completePending() if necessary.</p>
     * @return <code>true</code> if the completion was successful or if no
     *         action was pending.
     * @throws IOException
     */
    public sun.net.ftp.FtpClient completePending() throws sun.net.ftp.FtpProtocolException, IOException {
        while (replyPending) {
            replyPending = false;
            if (!readReply()) {
                throw new sun.net.ftp.FtpProtocolException(getLastResponseString(), lastReplyCode);
            }
        }
        return this;
    }

    /**
     * Reinitializes the USER parameters on the FTP server
     *
     * @throws FtpProtocolException if the command fails
     */
    public sun.net.ftp.FtpClient reInit() throws sun.net.ftp.FtpProtocolException, IOException {
        issueCommandCheck("REIN");
        loggedIn = false;
        if (useCrypto) {
            if (server instanceof SSLSocket) {
                javax.net.ssl.SSLSession session = ((SSLSocket) server).getSession();
                session.invalidate();
                // Restore previous socket and streams
                server = oldSocket;
                oldSocket = null;
                try {
                    out = new PrintStream(new BufferedOutputStream(server.getOutputStream()),
                            true, encoding);
                } catch (UnsupportedEncodingException e) {
                    throw new InternalError(encoding + "encoding not found", e);
                }
                in = new BufferedInputStream(server.getInputStream());
            }
        }
        useCrypto = false;
        return this;
    }

    /**
     * Changes the transfer type (binary, ascii, ebcdic) and issue the
     * proper command (e.g. TYPE A) to the server.
     *
     * @param type the <code>FtpTransferType</code> to use.
     * @return This FtpClient
     * @throws IOException if an error occurs during transmission.
     */
    public sun.net.ftp.FtpClient setType(TransferType type) throws sun.net.ftp.FtpProtocolException, IOException {
        String cmd = "NOOP";

        this.type = type;
        if (type == TransferType.ASCII) {
            cmd = "TYPE A";
        }
        if (type == TransferType.BINARY) {
            cmd = "TYPE I";
        }
        if (type == TransferType.EBCDIC) {
            cmd = "TYPE E";
        }
        issueCommandCheck(cmd);
        return this;
    }

    /**
     * Issues a LIST command to the server to get the current directory
     * listing, and returns the InputStream from the data connection.
     * {@link #completePending()} <b>has</b> to be called once the application
     * is finished writing to the stream.
     *
     * @param path the pathname of the directory to list, or <code>null</code>
     *        for the current working directory.
     * @return the <code>InputStream</code> from the resulting data connection
     * @throws IOException if an error occurs during the transmission.
     * @see #changeDirectory(String)
     * @see #listFiles(String)
     */
    public InputStream list(String path) throws sun.net.ftp.FtpProtocolException, IOException {
        Socket s;
        s = openDataConnection(path == null ? "LIST" : "LIST " + path);
        if (s != null) {
            return createInputStream(s.getInputStream());
        }
        return null;
    }

    /**
     * Issues a NLST path command to server to get the specified directory
     * content. It differs from {@link #list(String)} method by the fact that
     * it will only list the file names which would make the parsing of the
     * somewhat easier.
     *
     * {@link #completePending()} <b>has</b> to be called once the application
     * is finished writing to the stream.
     *
     * @param path a <code>String</code> containing the pathname of the
     *        directory to list or <code>null</code> for the current working
     *        directory.
     * @return the <code>InputStream</code> from the resulting data connection
     * @throws IOException if an error occurs during the transmission.
     */
    public InputStream nameList(String path) throws sun.net.ftp.FtpProtocolException, IOException {
        Socket s;
        s = openDataConnection(path == null ? "NLST" : "NLST " + path);
        if (s != null) {
            return createInputStream(s.getInputStream());
        }
        return null;
    }

    /**
     * Issues the SIZE [path] command to the server to get the size of a
     * specific file on the server.
     * Note that this command may not be supported by the server. In which
     * case -1 will be returned.
     *
     * @param path a <code>String</code> containing the pathname of the
     *        file.
     * @return a <code>long</code> containing the size of the file or -1 if
     *         the server returned an error, which can be checked with
     *         {@link #getLastReplyCode()}.
     * @throws IOException if an error occurs during the transmission.
     */
    public long getSize(String path) throws sun.net.ftp.FtpProtocolException, IOException {
        if (path == null || path.isEmpty()) {
            throw new IllegalArgumentException("path can't be null or empty");
        }
        issueCommandCheck("SIZE " + path);
        if (lastReplyCode == FtpReplyCode.FILE_STATUS) {
            String s = getResponseString();
            s = s.substring(4, s.length() - 1);
            return Long.parseLong(s);
        }
        return -1;
    }

    private static final DateTimeFormatter RFC3659_DATETIME_FORMAT = DateTimeFormatter.ofPattern("yyyyMMddHHmmss[.SSS]")
                                                                                      .withZone(ZoneOffset.UTC);

    /**
     * Issues the MDTM [path] command to the server to get the modification
     * time of a specific file on the server.
     * Note that this command may not be supported by the server, in which
     * case <code>null</code> will be returned.
     *
     * @param path a <code>String</code> containing the pathname of the file.
     * @return a <code>Date</code> representing the last modification time
     *         or <code>null</code> if the server returned an error, which
     *         can be checked with {@link #getLastReplyCode()}.
     * @throws IOException if an error occurs during the transmission.
     */
    public Date getLastModified(String path) throws sun.net.ftp.FtpProtocolException, IOException {
        issueCommandCheck("MDTM " + path);
        if (lastReplyCode == FtpReplyCode.FILE_STATUS) {
            String s = getResponseString();
            return parseRfc3659TimeValue(s.substring(4, s.length() - 1));
        }
        return null;
    }

    private static Date parseRfc3659TimeValue(String s) {
        Date result = null;
        try {
            var d = ZonedDateTime.parse(s, RFC3659_DATETIME_FORMAT);
            result = Date.from(d.toInstant());
        } catch (DateTimeParseException ex) {
        }
        return result;
    }

    /**
     * Sets the parser used to handle the directory output to the specified
     * one. By default the parser is set to one that can handle most FTP
     * servers output (Unix base mostly). However it may be necessary for
     * and application to provide its own parser due to some uncommon
     * output format.
     *
     * @param p The <code>FtpDirParser</code> to use.
     * @see #listFiles(String)
     */
    public sun.net.ftp.FtpClient setDirParser(FtpDirParser p) {
        parser = p;
        return this;
    }

    private static class FtpFileIterator implements Iterator<FtpDirEntry>, Closeable {

        private BufferedReader in = null;
        private FtpDirEntry nextFile = null;
        private FtpDirParser fparser = null;
        private boolean eof = false;

        public FtpFileIterator(FtpDirParser p, BufferedReader in) {
            this.in = in;
            this.fparser = p;
            readNext();
        }

        private void readNext() {
            nextFile = null;
            if (eof) {
                return;
            }
            String line = null;
            try {
                do {
                    line = in.readLine();
                    if (line != null) {
                        nextFile = fparser.parseLine(line);
                        if (nextFile != null) {
                            return;
                        }
                    }
                } while (line != null);
                in.close();
            } catch (IOException iOException) {
            }
            eof = true;
        }

        public boolean hasNext() {
            return nextFile != null;
        }

        public FtpDirEntry next() {
            FtpDirEntry ret = nextFile;
            readNext();
            return ret;
        }

        public void remove() {
            throw new UnsupportedOperationException("Not supported yet.");
        }

        public void close() throws IOException {
            if (in != null && !eof) {
                in.close();
            }
            eof = true;
            nextFile = null;
        }
    }

    /**
     * Issues a MLSD command to the server to get the specified directory
     * listing and applies the current parser to create an Iterator of
     * {@link java.net.ftp.FtpDirEntry}. Note that the Iterator returned is also a
     * {@link java.io.Closeable}.
     * If the server doesn't support the MLSD command, the LIST command is used
     * instead.
     *
     * {@link #completePending()} <b>has</b> to be called once the application
     * is finished iterating through the files.
     *
     * @param path the pathname of the directory to list or <code>null</code>
     *        for the current working directory.
     * @return a <code>Iterator</code> of files or <code>null</code> if the
     *         command failed.
     * @throws IOException if an error occurred during the transmission
     * @see #setDirParser(FtpDirParser)
     * @see #changeDirectory(String)
     */
    public Iterator<FtpDirEntry> listFiles(String path) throws sun.net.ftp.FtpProtocolException, IOException {
        Socket s = null;
        BufferedReader sin = null;
        try {
            s = openDataConnection(path == null ? "MLSD" : "MLSD " + path);
        } catch (sun.net.ftp.FtpProtocolException FtpException) {
            // The server doesn't understand new MLSD command, ignore and fall
            // back to LIST
        }

        if (s != null) {
            sin = new BufferedReader(new InputStreamReader(s.getInputStream()));
            return new FtpFileIterator(mlsxParser, sin);
        } else {
            s = openDataConnection(path == null ? "LIST" : "LIST " + path);
            if (s != null) {
                sin = new BufferedReader(new InputStreamReader(s.getInputStream()));
                return new FtpFileIterator(parser, sin);
            }
        }
        return null;
    }

    private boolean sendSecurityData(byte[] buf) throws IOException,
            sun.net.ftp.FtpProtocolException {
        String s = Base64.getMimeEncoder().encodeToString(buf);
        return issueCommand("ADAT " + s);
    }

    private byte[] getSecurityData() {
        String s = getLastResponseString();
        if (s.substring(4, 9).equalsIgnoreCase("ADAT=")) {
            // Need to get rid of the leading '315 ADAT='
            // and the trailing newline
            return Base64.getMimeDecoder().decode(s.substring(9, s.length() - 1));
        }
        return null;
    }

    /**
     * Attempts to use Kerberos GSSAPI as an authentication mechanism with the
     * ftp server. This will issue an <code>AUTH GSSAPI</code> command, and if
     * it is accepted by the server, will followup with <code>ADAT</code>
     * command to exchange the various tokens until authentication is
     * successful. This conforms to Appendix I of RFC 2228.
     *
     * @return <code>true</code> if authentication was successful.
     * @throws IOException if an error occurs during the transmission.
     */
    public sun.net.ftp.FtpClient useKerberos() throws sun.net.ftp.FtpProtocolException, IOException {
        /*
         * Comment out for the moment since it's not in use and would create
         * needless cross-package links.
         *
        issueCommandCheck("AUTH GSSAPI");
        if (lastReplyCode != FtpReplyCode.NEED_ADAT)
        throw new sun.net.ftp.FtpProtocolException("Unexpected reply from server");
        try {
        GSSManager manager = GSSManager.getInstance();
        GSSName name = manager.createName("SERVICE:ftp@"+
        serverAddr.getHostName(), null);
        GSSContext context = manager.createContext(name, null, null,
        GSSContext.DEFAULT_LIFETIME);
        context.requestMutualAuth(true);
        context.requestReplayDet(true);
        context.requestSequenceDet(true);
        context.requestCredDeleg(true);
        byte []inToken = new byte[0];
        while (!context.isEstablished()) {
        byte[] outToken
        = context.initSecContext(inToken, 0, inToken.length);
        // send the output token if generated
        if (outToken != null) {
        if (sendSecurityData(outToken)) {
        inToken = getSecurityData();
        }
        }
        }
        loggedIn = true;
        } catch (GSSException e) {

        }
         */
        return this;
    }

    /**
     * Returns the Welcome string the server sent during initial connection.
     *
     * @return a <code>String</code> containing the message the server
     *         returned during connection or <code>null</code>.
     */
    public String getWelcomeMsg() {
        return welcomeMsg;
    }

    /**
     * Returns the last reply code sent by the server.
     *
     * @return the lastReplyCode
     */
    public FtpReplyCode getLastReplyCode() {
        return lastReplyCode;
    }

    /**
     * Returns the last response string sent by the server.
     *
     * @return the message string, which can be quite long, last returned
     *         by the server.
     */
    public String getLastResponseString() {
        StringBuilder sb = new StringBuilder();
        if (serverResponse != null) {
            for (String l : serverResponse) {
                if (l != null) {
                    sb.append(l);
                }
            }
        }
        return sb.toString();
    }

    /**
     * Returns, when available, the size of the latest started transfer.
     * This is retrieved by parsing the response string received as an initial
     * response to a RETR or similar request.
     *
     * @return the size of the latest transfer or -1 if either there was no
     *         transfer or the information was unavailable.
     */
    public long getLastTransferSize() {
        return lastTransSize;
    }

    /**
     * Returns, when available, the remote name of the last transferred file.
     * This is mainly useful for "put" operation when the unique flag was
     * set since it allows to recover the unique file name created on the
     * server which may be different from the one submitted with the command.
     *
     * @return the name the latest transferred file remote name, or
     *         <code>null</code> if that information is unavailable.
     */
    public String getLastFileName() {
        return lastFileName;
    }

    /**
     * Attempts to switch to a secure, encrypted connection. This is done by
     * sending the "AUTH TLS" command.
     * <p>See <a href="http://www.ietf.org/rfc/rfc4217.txt">RFC 4217</a></p>
     * If successful this will establish a secure command channel with the
     * server, it will also make it so that all other transfers (e.g. a RETR
     * command) will be done over an encrypted channel as well unless a
     * {@link #reInit()} command or a {@link #endSecureSession()} command is issued.
     *
     * @return <code>true</code> if the operation was successful.
     * @throws IOException if an error occurred during the transmission.
     * @see #endSecureSession()
     */
    public sun.net.ftp.FtpClient startSecureSession() throws sun.net.ftp.FtpProtocolException, IOException {
        if (!isConnected()) {
            throw new sun.net.ftp.FtpProtocolException("Not connected yet", FtpReplyCode.BAD_SEQUENCE);
        }
        if (sslFact == null) {
            try {
                sslFact = (SSLSocketFactory) SSLSocketFactory.getDefault();
            } catch (Exception e) {
                throw new IOException(e.getLocalizedMessage());
            }
        }
        issueCommandCheck("AUTH TLS");
        Socket s = null;
        try {
            s = sslFact.createSocket(server, serverAddr.getHostName(), serverAddr.getPort(), true);
        } catch (javax.net.ssl.SSLException ssle) {
            try {
                disconnect();
            } catch (Exception e) {
            }
            throw ssle;
        }
        // Remember underlying socket so we can restore it later
        oldSocket = server;
        server = s;
        try {
            out = new PrintStream(new BufferedOutputStream(server.getOutputStream()),
                    true, encoding);
        } catch (UnsupportedEncodingException e) {
            throw new InternalError(encoding + "encoding not found", e);
        }
        in = new BufferedInputStream(server.getInputStream());

        issueCommandCheck("PBSZ 0");
        issueCommandCheck("PROT P");
        useCrypto = true;
        return this;
    }

    /**
     * Sends a <code>CCC</code> command followed by a <code>PROT C</code>
     * command to the server terminating an encrypted session and reverting
     * back to a non encrypted transmission.
     *
     * @return <code>true</code> if the operation was successful.
     * @throws IOException if an error occurred during transmission.
     * @see #startSecureSession()
     */
    public sun.net.ftp.FtpClient endSecureSession() throws sun.net.ftp.FtpProtocolException, IOException {
        if (!useCrypto) {
            return this;
        }

        issueCommandCheck("CCC");
        issueCommandCheck("PROT C");
        useCrypto = false;
        // Restore previous socket and streams
        server = oldSocket;
        oldSocket = null;
        try {
            out = new PrintStream(new BufferedOutputStream(server.getOutputStream()),
                    true, encoding);
        } catch (UnsupportedEncodingException e) {
            throw new InternalError(encoding + "encoding not found", e);
        }
        in = new BufferedInputStream(server.getInputStream());

        return this;
    }

    /**
     * Sends the "Allocate" (ALLO) command to the server telling it to
     * pre-allocate the specified number of bytes for the next transfer.
     *
     * @param size The number of bytes to allocate.
     * @return <code>true</code> if the operation was successful.
     * @throws IOException if an error occurred during the transmission.
     */
    public sun.net.ftp.FtpClient allocate(long size) throws sun.net.ftp.FtpProtocolException, IOException {
        issueCommandCheck("ALLO " + size);
        return this;
    }

    /**
     * Sends the "Structure Mount" (SMNT) command to the server. This let the
     * user mount a different file system data structure without altering his
     * login or accounting information.
     *
     * @param struct a <code>String</code> containing the name of the
     *        structure to mount.
     * @return <code>true</code> if the operation was successful.
     * @throws IOException if an error occurred during the transmission.
     */
    public sun.net.ftp.FtpClient structureMount(String struct) throws sun.net.ftp.FtpProtocolException, IOException {
        issueCommandCheck("SMNT " + struct);
        return this;
    }

    /**
     * Sends a SYST (System) command to the server and returns the String
     * sent back by the server describing the operating system at the
     * server.
     *
     * @return a <code>String</code> describing the OS, or <code>null</code>
     *         if the operation was not successful.
     * @throws IOException if an error occurred during the transmission.
     */
    public String getSystem() throws sun.net.ftp.FtpProtocolException, IOException {
        issueCommandCheck("SYST");
        /*
         * 215 UNIX Type: L8 Version: SUNOS
         */
        String resp = getResponseString();
        // Get rid of the leading code and blank
        return resp.substring(4);
    }

    /**
     * Sends the HELP command to the server, with an optional command, like
     * SITE, and returns the text sent back by the server.
     *
     * @param cmd the command for which the help is requested or
     *        <code>null</code> for the general help
     * @return a <code>String</code> containing the text sent back by the
     *         server, or <code>null</code> if the command failed.
     * @throws IOException if an error occurred during transmission
     */
    public String getHelp(String cmd) throws sun.net.ftp.FtpProtocolException, IOException {
        issueCommandCheck("HELP " + cmd);
        /**
         *
         * HELP
         * 214-The following commands are implemented.
         *   USER    EPRT    STRU    ALLO    DELE    SYST    RMD     MDTM    ADAT
         *   PASS    EPSV    MODE    REST    CWD     STAT    PWD     PROT
         *   QUIT    LPRT    RETR    RNFR    LIST    HELP    CDUP    PBSZ
         *   PORT    LPSV    STOR    RNTO    NLST    NOOP    STOU    AUTH
         *   PASV    TYPE    APPE    ABOR    SITE    MKD     SIZE    CCC
         * 214 Direct comments to ftp-bugs@jsn.
         *
         * HELP SITE
         * 214-The following SITE commands are implemented.
         *   UMASK           HELP            GROUPS
         *   IDLE            ALIAS           CHECKMETHOD
         *   CHMOD           CDPATH          CHECKSUM
         * 214 Direct comments to ftp-bugs@jsn.
         */
        Vector<String> resp = getResponseStrings();
        if (resp.size() == 1) {
            // Single line response
            return resp.get(0).substring(4);
        }
        // on multiple lines answers, like the ones above, remove 1st and last
        // line, concat the others.
        StringBuilder sb = new StringBuilder();
        for (int i = 1; i < resp.size() - 1; i++) {
            sb.append(resp.get(i).substring(3));
        }
        return sb.toString();
    }

    /**
     * Sends the SITE command to the server. This is used by the server
     * to provide services specific to his system that are essential
     * to file transfer.
     *
     * @param cmd the command to be sent.
     * @return <code>true</code> if the command was successful.
     * @throws IOException if an error occurred during transmission
     */
    public sun.net.ftp.FtpClient siteCmd(String cmd) throws sun.net.ftp.FtpProtocolException, IOException {
        issueCommandCheck("SITE " + cmd);
        return this;
    }
}<|MERGE_RESOLUTION|>--- conflicted
+++ resolved
@@ -760,12 +760,8 @@
         throw new FtpProtocolException(ERROR_MSG);
     }
 
-<<<<<<< HEAD
     private static InetAddress privilegedLocalHost() throws FtpProtocolException {
         PrivilegedExceptionAction<InetAddress> action = InetAddress::getLocalHost;
-=======
-    private static InetAddress getLocalHost() throws FtpProtocolException {
->>>>>>> 28ae281b
         try {
             @SuppressWarnings("removal")
             var tmp = AccessController.doPrivileged(action);
@@ -777,12 +773,8 @@
         }
     }
 
-<<<<<<< HEAD
     private static InetAddress[] privilegedGetAllByName(String hostName) throws FtpProtocolException {
         PrivilegedExceptionAction<InetAddress[]> pAction = () -> InetAddress.getAllByName(hostName);
-=======
-    private static InetAddress[] getAllByName(String hostName) throws FtpProtocolException {
->>>>>>> 28ae281b
         try {
             @SuppressWarnings("removal")
             var tmp =AccessController.doPrivileged(pAction);
