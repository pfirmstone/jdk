/*
 * Copyright (c) 1994, 2023, Oracle and/or its affiliates. All rights reserved.
 * DO NOT ALTER OR REMOVE COPYRIGHT NOTICES OR THIS FILE HEADER.
 *
 * This code is free software; you can redistribute it and/or modify it
 * under the terms of the GNU General Public License version 2 only, as
 * published by the Free Software Foundation.  Oracle designates this
 * particular file as subject to the "Classpath" exception as provided
 * by Oracle in the LICENSE file that accompanied this code.
 *
 * This code is distributed in the hope that it will be useful, but WITHOUT
 * ANY WARRANTY; without even the implied warranty of MERCHANTABILITY or
 * FITNESS FOR A PARTICULAR PURPOSE.  See the GNU General Public License
 * version 2 for more details (a copy is included in the LICENSE file that
 * accompanied this code).
 *
 * You should have received a copy of the GNU General Public License version
 * 2 along with this work; if not, write to the Free Software Foundation,
 * Inc., 51 Franklin St, Fifth Floor, Boston, MA 02110-1301 USA.
 *
 * Please contact Oracle, 500 Oracle Parkway, Redwood Shores, CA 94065 USA
 * or visit www.oracle.com if you need additional information or have any
 * questions.
 */

package sun.net.www;

import java.io.File;
import java.io.FileInputStream;
import java.io.FileNotFoundException;
import java.io.InputStream;
import java.io.IOException;
import java.net.FileNameMap;
import java.util.Enumeration;
import java.util.Locale;
import java.util.Hashtable;
import java.util.Properties;
import java.util.StringTokenizer;

public final class MimeTable implements FileNameMap {

    /** Hash mark introducing a URI fragment */
    private static final int HASH_MARK = '#';

    /** Keyed by file extension (with the .), returns MimeEntries */
    private final Hashtable<String, MimeEntry> extensionMap = new Hashtable<>();

<<<<<<< HEAD
    // Will be reset if in the platform-specific data file
    @SuppressWarnings("removal")
    private static String tempFileTemplate =
        java.security.AccessController.doPrivileged(
                new java.security.PrivilegedAction<String>() {
                    public String run() {
                        return System.getProperty("content.types.temp.file.template",
                                "/tmp/%s");
                    }
                });

    private static final String filePreamble = "sun.net.www MIME content-types table";

    MimeTable() {
=======
    private MimeTable() {
>>>>>>> 31452788
        load();
    }

    private static final class DefaultInstanceHolder {
        private static final MimeTable defaultInstance = getDefaultInstance();

<<<<<<< HEAD
        @SuppressWarnings("removal")
        static MimeTable getDefaultInstance() {
            return java.security.AccessController.doPrivileged(
                new java.security.PrivilegedAction<>() {
                public MimeTable run() {
                    MimeTable instance = new MimeTable();
                    URLConnection.setFileNameMap(instance);
                    return instance;
                }
            });
=======
        private static MimeTable getDefaultInstance() {
            final MimeTable instance = new MimeTable();
            URLConnection.setFileNameMap(instance);
            return instance;
>>>>>>> 31452788
        }
    }

    /**
     * Get the single instance of this class.  First use will load the
     * table from a data file.
     */
    public static MimeTable getDefaultTable() {
        return DefaultInstanceHolder.defaultInstance;
    }

    public synchronized String getContentTypeFor(String fileName) {
        MimeEntry entry = findByFileName(fileName);
        if (entry != null) {
            return entry.getType();
        } else {
            return null;
        }
    }

    private void add(MimeEntry m) {
        String[] exts = m.getExtensions();
        if (exts == null) {
            return;
        }

        for (String ext : exts) {
            extensionMap.put(ext, m);
        }
    }

    /**
     * Extracts the file extension and uses it to look up the entry.
     */
    private MimeEntry findByFileExtension(String fname) {
        int i = fname.lastIndexOf('.');
        // REMIND: OS specific delimiters appear here
        i = Math.max(i, fname.lastIndexOf('/'));
        i = Math.max(i, fname.lastIndexOf('?'));

        String ext = "";
        if (i != -1 && fname.charAt(i) == '.') {
            ext = fname.substring(i).toLowerCase(Locale.ROOT);
        }

        return extensionMap.get(ext);

    }

    /**
     * Locate a MimeEntry by its associated file extension.
     * Parses general file names, and URLs.
     *
     * @param fname the file name
     *
     * @return the MIME entry associated with the file name or {@code null}
     */
    private MimeEntry findByFileName(String fname) {

        // If an optional fragment introduced by a hash mark is
        // present, then strip it and use the prefix
        int hashIndex = fname.lastIndexOf(HASH_MARK);
        if (hashIndex > 0) {
            MimeEntry entry = findByFileExtension(fname.substring(0, hashIndex));
            if (entry != null) {
                return entry;
            }
        }

        // If either no optional fragment was present, or the entry was not
        // found with the fragment stripped, then try again with the full name
        return findByFileExtension(fname);

    }

<<<<<<< HEAD
    public synchronized Enumeration<MimeEntry> elements() {
        return entries.elements();
    }

    // For backward compatibility -- mailcap format files
    // This is not currently used, but may in the future when we add ability
    // to read BOTH the properties format and the mailcap format.
    @SuppressWarnings("removal")
    protected static String[] mailcapLocations =
        java.security.AccessController.doPrivileged(
                new java.security.PrivilegedAction<String[]>() {
                    public String[] run() {
                        return new String[]{
                                System.getProperty("user.mailcap"),
                                StaticProperty.userHome() + "/.mailcap",
                                "/etc/mailcap",
                                "/usr/etc/mailcap",
                                "/usr/local/etc/mailcap",
                        };
                    }
                });

    public synchronized void load() {
=======
    private synchronized void load() {
>>>>>>> 31452788
        Properties entries = new Properties();
        File file;
        InputStream in;

        // First try to load the user-specific table, if it exists
        String userTablePath = System.getProperty("content.types.user.table");
        if (userTablePath != null && (file = new File(userTablePath)).exists()) {
            try {
                in = new FileInputStream(file);
            } catch (FileNotFoundException e) {
                System.err.println("Warning: " + file.getPath()
                                   + " mime table not found.");
                return;
            }
        } else {
            in = MimeTable.class.getResourceAsStream("content-types.properties");
            if (in == null)
                throw new InternalError("default mime table not found");
        }

        try (in) {
            entries.load(in);
        } catch (IOException e) {
            System.err.println("Warning: " + e.getMessage());
        }
        parse(entries);
    }

    private void parse(Properties entries) {
        // first, strip out the platform-specific temp file template
        String tempFileTemplate = (String)entries.get("temp.file.template");
        if (tempFileTemplate != null) {
            entries.remove("temp.file.template");
        }

        // now, parse the mime-type spec's
        Enumeration<?> types = entries.propertyNames();
        while (types.hasMoreElements()) {
            String type = (String)types.nextElement();
            String attrs = entries.getProperty(type);
            parse(type, attrs);
        }
    }

    //
    // Table format:
    //
    // <entry> ::= <table_tag> | <type_entry>
    //
    // <table_tag> ::= <table_format_version> | <temp_file_template>
    //
    // <type_entry> ::= <type_subtype_pair> '=' <type_attrs_list>
    //
    // <type_subtype_pair> ::= <type> '/' <subtype>
    //
    // <type_attrs_list> ::= <attr_value_pair> [ ';' <attr_value_pair> ]*
    //                       | [ <attr_value_pair> ]+
    //
    // <attr_value_pair> ::= <attr_name> '=' <attr_value>
    //
    // <attr_name> ::= 'description' | 'action' | 'application'
    //                 | 'file_extensions' | 'icon'
    //
    // <attr_value> ::= <legal_char>*
    //
    // Embedded ';' in an <attr_value> are quoted with leading '\' .
    //
    // Interpretation of <attr_value> depends on the <attr_name> it is
    // associated with.
    //

    private void parse(String type, String attrs) {
        MimeEntry newEntry = new MimeEntry(type);

        // REMIND handle embedded ';' and '|' and literal '"'
        StringTokenizer tokenizer = new StringTokenizer(attrs, ";");
        while (tokenizer.hasMoreTokens()) {
            String pair = tokenizer.nextToken();
            parse(pair, newEntry);
        }

        add(newEntry);
    }

    private static void parse(String pair, MimeEntry entry) {
        // REMIND add exception handling...
        String name = null;
        String value = null;

        boolean gotName = false;
        StringTokenizer tokenizer = new StringTokenizer(pair, "=");
        while (tokenizer.hasMoreTokens()) {
            if (gotName) {
                value = tokenizer.nextToken().trim();
            }
            else {
                name = tokenizer.nextToken().trim();
                gotName = true;
            }
        }

        fill(entry, name, value);
    }

    private static void fill(MimeEntry entry, String name, String value) {
        if ("description".equalsIgnoreCase(name)) {
            entry.setDescription(value);
        }
        else if ("action".equalsIgnoreCase(name)) {
            entry.setAction(getActionCode(value));
        }
        else if ("application".equalsIgnoreCase(name)) {
            entry.setCommand(value);
        }
        else if ("icon".equalsIgnoreCase(name)) {
            entry.setImageFileName(value);
        }
        else if ("file_extensions".equalsIgnoreCase(name)) {
            entry.setExtensions(value);
        }

        // else illegal name exception
    }

    private static int getActionCode(String action) {
        for (int i = 0; i < MimeEntry.actionKeywords.length; i++) {
            if (action.equalsIgnoreCase(MimeEntry.actionKeywords[i])) {
                return i;
            }
        }

        return MimeEntry.UNKNOWN;
    }

<<<<<<< HEAD
    public Properties getAsProperties() {
        Properties properties = new Properties();
        Enumeration<MimeEntry> e = elements();
        while (e.hasMoreElements()) {
            MimeEntry entry = e.nextElement();
            properties.put(entry.getType(), entry.toProperty());
        }

        return properties;
    }

    protected boolean saveAsProperties(File file) {
        try (FileOutputStream os = new FileOutputStream(file)) {
            Properties properties = getAsProperties();
            properties.put("temp.file.template", tempFileTemplate);
            String tag;
            // Perform the property security check for user.name
            @SuppressWarnings("removal")
            SecurityManager sm = System.getSecurityManager();
            if (sm != null) {
                sm.checkPropertyAccess("user.name");
            }
            String user = StaticProperty.userName();
            if (user != null) {
                tag = "; customized for " + user;
                properties.store(os, filePreamble + tag);
            }
            else {
                properties.store(os, filePreamble);
            }
        }
        catch (IOException e) {
            e.printStackTrace();
            return false;
        }

        return true;
    }
    /*
     * Debugging utilities
     *
    public void list(PrintStream out) {
        Enumeration keys = entries.keys();
        while (keys.hasMoreElements()) {
            String key = (String)keys.nextElement();
            MimeEntry entry = (MimeEntry)entries.get(key);
            out.println(key + ": " + entry);
        }
    }

    public static void main(String[] args) {
        MimeTable testTable = MimeTable.getDefaultTable();

        Enumeration e = testTable.elements();
        while (e.hasMoreElements()) {
            MimeEntry entry = (MimeEntry)e.nextElement();
            System.out.println(entry);
        }

        testTable.save(File.separator + "tmp" +
                       File.separator + "mime_table.save");
    }
    */
=======
>>>>>>> 31452788
}<|MERGE_RESOLUTION|>--- conflicted
+++ resolved
@@ -45,7 +45,6 @@
     /** Keyed by file extension (with the .), returns MimeEntries */
     private final Hashtable<String, MimeEntry> extensionMap = new Hashtable<>();
 
-<<<<<<< HEAD
     // Will be reset if in the platform-specific data file
     @SuppressWarnings("removal")
     private static String tempFileTemplate =
@@ -59,19 +58,15 @@
 
     private static final String filePreamble = "sun.net.www MIME content-types table";
 
-    MimeTable() {
-=======
     private MimeTable() {
->>>>>>> 31452788
         load();
     }
 
     private static final class DefaultInstanceHolder {
         private static final MimeTable defaultInstance = getDefaultInstance();
 
-<<<<<<< HEAD
         @SuppressWarnings("removal")
-        static MimeTable getDefaultInstance() {
+        private static MimeTable getDefaultInstance() {
             return java.security.AccessController.doPrivileged(
                 new java.security.PrivilegedAction<>() {
                 public MimeTable run() {
@@ -80,12 +75,6 @@
                     return instance;
                 }
             });
-=======
-        private static MimeTable getDefaultInstance() {
-            final MimeTable instance = new MimeTable();
-            URLConnection.setFileNameMap(instance);
-            return instance;
->>>>>>> 31452788
         }
     }
 
@@ -161,7 +150,6 @@
 
     }
 
-<<<<<<< HEAD
     public synchronized Enumeration<MimeEntry> elements() {
         return entries.elements();
     }
@@ -184,10 +172,7 @@
                     }
                 });
 
-    public synchronized void load() {
-=======
     private synchronized void load() {
->>>>>>> 31452788
         Properties entries = new Properties();
         File file;
         InputStream in;
@@ -322,7 +307,6 @@
         return MimeEntry.UNKNOWN;
     }
 
-<<<<<<< HEAD
     public Properties getAsProperties() {
         Properties properties = new Properties();
         Enumeration<MimeEntry> e = elements();
@@ -386,6 +370,4 @@
                        File.separator + "mime_table.save");
     }
     */
-=======
->>>>>>> 31452788
 }