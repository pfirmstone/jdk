--- conflicted
+++ resolved
@@ -25,12 +25,9 @@
 
 package sun.nio.fs;
 
-<<<<<<< HEAD
 import java.nio.file.*;
 import java.security.AccessController;
 import java.security.PrivilegedAction;
-=======
->>>>>>> 31452788
 import java.io.IOException;
 import java.nio.file.*;
 import java.util.*;
@@ -61,7 +58,6 @@
      */
     @SuppressWarnings("removal")
     public void start() {
-<<<<<<< HEAD
         final Runnable thisRunnable = this;
         AccessController.doPrivileged(new PrivilegedAction<>() {
             @Override
@@ -76,11 +72,6 @@
                 return null;
             }
          });
-=======
-        Thread thr = InnocuousThread.newThread("FileSystemWatchService", this);
-        thr.setDaemon(true);
-        thr.start();
->>>>>>> 31452788
     }
 
     /**
