--- conflicted
+++ resolved
@@ -61,7 +61,6 @@
     // java.net.URLConnection, java.security.AllPermission
     public static final AllPermission ALL_PERMISSION = new AllPermission();
 
-<<<<<<< HEAD
     // java.net.URL
     public static final NetPermission SPECIFY_HANDLER_PERMISSION =
        new NetPermission("specifyStreamHandler");
@@ -142,8 +141,6 @@
     public static final SocketPermission LOCAL_LISTEN_PERMISSION =
         new SocketPermission("localhost:0", SOCKET_LISTEN_ACTION);
 
-=======
->>>>>>> 8e9ba788
     public static final String PROVIDER_VER =
         System.getProperty("java.specification.version");
 }