--- conflicted
+++ resolved
@@ -44,7 +44,6 @@
      * @param  propName the name of the system or security property
      * @return the value of the system or security property
      */
-<<<<<<< HEAD
     @SuppressWarnings("removal")
     public static String privilegedGetOverridable(String propName) {
         if (System.getSecurityManager() == null) {
@@ -55,9 +54,6 @@
     }
 
     private static String getOverridableProperty(String propName) {
-=======
-    public static String getOverridableProperty(String propName) {
->>>>>>> 8e9ba788
         String val = System.getProperty(propName);
         if (val == null) {
             return Security.getProperty(propName);
