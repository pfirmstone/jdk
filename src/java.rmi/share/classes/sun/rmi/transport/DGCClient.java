/*
 * Copyright (c) 1996, 2021, Oracle and/or its affiliates. All rights reserved.
 * DO NOT ALTER OR REMOVE COPYRIGHT NOTICES OR THIS FILE HEADER.
 *
 * This code is free software; you can redistribute it and/or modify it
 * under the terms of the GNU General Public License version 2 only, as
 * published by the Free Software Foundation.  Oracle designates this
 * particular file as subject to the "Classpath" exception as provided
 * by Oracle in the LICENSE file that accompanied this code.
 *
 * This code is distributed in the hope that it will be useful, but WITHOUT
 * ANY WARRANTY; without even the implied warranty of MERCHANTABILITY or
 * FITNESS FOR A PARTICULAR PURPOSE.  See the GNU General Public License
 * version 2 for more details (a copy is included in the LICENSE file that
 * accompanied this code).
 *
 * You should have received a copy of the GNU General Public License version
 * 2 along with this work; if not, write to the Free Software Foundation,
 * Inc., 51 Franklin St, Fifth Floor, Boston, MA 02110-1301 USA.
 *
 * Please contact Oracle, 500 Oracle Parkway, Redwood Shores, CA 94065 USA
 * or visit www.oracle.com if you need additional information or have any
 * questions.
 */
package sun.rmi.transport;

import java.io.InvalidClassException;
import java.lang.ref.PhantomReference;
import java.lang.ref.ReferenceQueue;
import java.net.SocketPermission;
import java.rmi.UnmarshalException;
import java.security.AccessController;
import java.security.PrivilegedAction;
import java.util.HashMap;
import java.util.HashSet;
import java.util.Iterator;
import java.util.List;
import java.util.Map;
import java.util.Set;
import java.rmi.ConnectException;
import java.rmi.RemoteException;
import java.rmi.dgc.DGC;
import java.rmi.dgc.Lease;
import java.rmi.dgc.VMID;
import java.rmi.server.ObjID;

import sun.rmi.runtime.Log;
import sun.rmi.runtime.RuntimeUtil;
import sun.rmi.server.UnicastRef;
import sun.rmi.server.Util;

import java.security.AccessControlContext;
import java.security.Permissions;
import java.security.ProtectionDomain;

/**
 * DGCClient implements the client-side of the RMI distributed garbage
 * collection system.
 *
 * The external interface to DGCClient is the "registerRefs" method.
 * When a LiveRef to a remote object enters the VM, it needs to be
 * registered with the DGCClient to participate in distributed garbage
 * collection.
 *
 * When the first LiveRef to a particular remote object is registered,
 * a "dirty" call is made to the server-side distributed garbage
 * collector for the remote object, which returns a lease guaranteeing
 * that the server-side DGC will not collect the remote object for a
 * certain period of time.  While LiveRef instances to remote objects
 * on a particular server exist, the DGCClient periodically sends more
 * "dirty" calls to renew its lease.
 *
 * The DGCClient tracks the local reachability of registered LiveRef
 * instances (using phantom references).  When the LiveRef instance
 * for a particular remote object becomes garbage collected locally,
 * a "clean" call is made to the server-side distributed garbage
 * collector, indicating that the server no longer needs to keep the
 * remote object alive for this client.
 *
 * @see java.rmi.dgc.DGC, sun.rmi.transport.DGCImpl
 *
 * @author  Ann Wollrath
 * @author  Peter Jones
 */
final class DGCClient {

    /** next sequence number for DGC calls (access synchronized on class) */
    private static long nextSequenceNum = Long.MIN_VALUE;

    /** unique identifier for this VM as a client of DGC */
    private static VMID vmid = new VMID();

    /** lease duration to request (usually ignored by server) */
    @SuppressWarnings("removal")
    private static final long leaseValue =              // default 10 minutes
        AccessController.doPrivileged((PrivilegedAction<Long>) () ->
            Long.getLong("java.rmi.dgc.leaseValue", 600000));

    /** maximum interval between retries of failed clean calls */
    @SuppressWarnings("removal")
    private static final long cleanInterval =           // default 3 minutes
        AccessController.doPrivileged((PrivilegedAction<Long>) () ->
            Long.getLong("sun.rmi.dgc.cleanInterval", 180000));

    /** maximum interval between complete garbage collections of local heap */
    @SuppressWarnings("removal")
    private static final long gcInterval =              // default 1 hour
        AccessController.doPrivileged((PrivilegedAction<Long>) () ->
            Long.getLong("sun.rmi.dgc.client.gcInterval", 3600000));

    /** minimum retry count for dirty calls that fail */
    private static final int dirtyFailureRetries = 5;

    /** retry count for clean calls that fail with ConnectException */
    private static final int cleanFailureRetries = 5;

    /** constant empty ObjID array for lease renewal optimization */
    private static final ObjID[] emptyObjIDArray = new ObjID[0];

    /** ObjID for server-side DGC object */
    private static final ObjID dgcID = new ObjID(ObjID.DGC_ID);

    /**
     * An AccessControlContext with only socket permissions,
     * suitable for an RMIClientSocketFactory.
     */
    @SuppressWarnings("removal")
    private static final AccessControlContext SOCKET_ACC = createSocketAcc();

    @SuppressWarnings("removal")
    private static AccessControlContext createSocketAcc() {
        Permissions perms = new Permissions();
        perms.add(new SocketPermission("*", "connect,resolve"));
        ProtectionDomain[] pd = { new ProtectionDomain(null, perms) };
        return new AccessControlContext(pd);
    }

    /*
     * Disallow anyone from creating one of these.
     */
    private DGCClient() {}

    /**
     * Register the LiveRef instances in the supplied list to participate
     * in distributed garbage collection.
     *
     * All of the LiveRefs in the list must be for remote objects at the
     * given endpoint.
     */
    static void registerRefs(Endpoint ep, List<LiveRef> refs) {
        /*
         * Look up the given endpoint and register the refs with it.
         * The retrieved entry may get removed from the global endpoint
         * table before EndpointEntry.registerRefs() is able to acquire
         * its lock; in this event, it returns false, and we loop and
         * try again.
         */
        EndpointEntry epEntry;
        do {
            epEntry = EndpointEntry.lookup(ep);
        } while (!epEntry.registerRefs(refs));
    }

    /**
     * Get the next sequence number to be used for a dirty or clean
     * operation from this VM.  This method should only be called while
     * synchronized on the EndpointEntry whose data structures the
     * operation affects.
     */
    private static synchronized long getNextSequenceNum() {
        return nextSequenceNum++;
    }

    /**
     * Given the length of a lease and the time that it was granted,
     * compute the absolute time at which it should be renewed, giving
     * room for reasonable computational and communication delays.
     */
    private static long computeRenewTime(long grantTime, long duration) {
        /*
         * REMIND: This algorithm should be more sophisticated, waiting
         * a longer fraction of the lease duration for longer leases.
         */
        return grantTime + (duration / 2);
    }

    /**
     * EndpointEntry encapsulates the client-side DGC information specific
     * to a particular Endpoint.  Of most significance is the table that
     * maps LiveRef value to RefEntry objects and the renew/clean thread
     * that handles asynchronous client-side DGC operations.
     */
    private static class EndpointEntry {

        /** the endpoint that this entry is for */
        private Endpoint endpoint;
        /** synthesized reference to the remote server-side DGC */
        private DGC dgc;

        /** table of refs held for endpoint: maps LiveRef to RefEntry */
        private Map<LiveRef, RefEntry> refTable = new HashMap<>(5);
        /** set of RefEntry instances from last (failed) dirty call */
        private Set<RefEntry> invalidRefs = new HashSet<>(5);

        /** true if this entry has been removed from the global table */
        private boolean removed = false;

        /** absolute time to renew current lease to this endpoint */
        private long renewTime = Long.MAX_VALUE;
        /** absolute time current lease to this endpoint will expire */
        private long expirationTime = Long.MIN_VALUE;
        /** count of recent dirty calls that have failed */
        private int dirtyFailures = 0;
        /** absolute time of first recent failed dirty call */
        private long dirtyFailureStartTime;
        /** (average) elapsed time for recent failed dirty calls */
        private long dirtyFailureDuration;

        /** renew/clean thread for handling lease renewals and clean calls */
        private Thread renewCleanThread;
        /** true if renew/clean thread may be interrupted */
        private boolean interruptible = false;

        /** reference queue for phantom references */
        private ReferenceQueue<LiveRef> refQueue = new ReferenceQueue<>();
        /** set of clean calls that need to be made */
        private Set<CleanRequest> pendingCleans = new HashSet<>(5);

        /** global endpoint table: maps Endpoint to EndpointEntry */
        private static Map<Endpoint,EndpointEntry> endpointTable = new HashMap<>(5);
        /** handle for GC latency request (for future cancellation) */
        private static GC.LatencyRequest gcLatencyRequest = null;

        /**
         * Look up the EndpointEntry for the given Endpoint.  An entry is
         * created if one does not already exist.
         */
        public static EndpointEntry lookup(Endpoint ep) {
            synchronized (endpointTable) {
                EndpointEntry entry = endpointTable.get(ep);
                if (entry == null) {
                    entry = new EndpointEntry(ep);
                    endpointTable.put(ep, entry);
                    /*
                     * While we are tracking live remote references registered
                     * in this VM, request a maximum latency for inspecting the
                     * entire heap from the local garbage collector, to place
                     * an upper bound on the time to discover remote references
                     * that have become unreachable (see bugid 4171278).
                     */
                    if (gcLatencyRequest == null) {
                        gcLatencyRequest = GC.requestLatency(gcInterval);
                    }
                }
                return entry;
            }
        }

        @SuppressWarnings("removal")
        private EndpointEntry(final Endpoint endpoint) {
            this.endpoint = endpoint;
            try {
                LiveRef dgcRef = new LiveRef(dgcID, endpoint, false);
                dgc = (DGC) Util.createProxy(DGCImpl.class,
                                             new UnicastRef(dgcRef), true);
            } catch (RemoteException e) {
                throw new Error("internal error creating DGC stub");
            }
<<<<<<< HEAD
            renewCleanThread =  AccessController.doPrivileged(
                new NewThreadAction(new RenewCleanThread(),
                                    "RenewClean-" + endpoint, true));
=======
            renewCleanThread =
                RuntimeUtil.newSystemThread(new RenewCleanThread(), "RenewClean-" + endpoint, true);
>>>>>>> 8e9ba788
            renewCleanThread.start();
        }

        /**
         * Register the LiveRef instances in the supplied list to participate
         * in distributed garbage collection.
         *
         * This method returns false if this entry was removed from the
         * global endpoint table (because it was empty) before these refs
         * could be registered.  In that case, a new EndpointEntry needs
         * to be looked up.
         *
         * This method must NOT be called while synchronized on this entry.
         */
        public boolean registerRefs(List<LiveRef> refs) {
            assert !Thread.holdsLock(this);

            Set<RefEntry> refsToDirty = null;     // entries for refs needing dirty
            long sequenceNum;           // sequence number for dirty call

            synchronized (this) {
                if (removed) {
                    return false;
                }

                Iterator<LiveRef> iter = refs.iterator();
                while (iter.hasNext()) {
                    LiveRef ref = iter.next();
                    assert ref.getEndpoint().equals(endpoint);

                    RefEntry refEntry = refTable.get(ref);
                    if (refEntry == null) {
                        LiveRef refClone = (LiveRef) ref.clone();
                        refEntry = new RefEntry(refClone);
                        refTable.put(refClone, refEntry);
                        if (refsToDirty == null) {
                            refsToDirty = new HashSet<>(5);
                        }
                        refsToDirty.add(refEntry);
                    }

                    refEntry.addInstanceToRefSet(ref);
                }

                if (refsToDirty == null) {
                    return true;
                }

                refsToDirty.addAll(invalidRefs);
                invalidRefs.clear();

                sequenceNum = getNextSequenceNum();
            }

            makeDirtyCall(refsToDirty, sequenceNum);
            return true;
        }

        /**
         * Remove the given RefEntry from the ref table.  If that makes
         * the ref table empty, remove this entry from the global endpoint
         * table.
         *
         * This method must ONLY be called while synchronized on this entry.
         */
        private void removeRefEntry(RefEntry refEntry) {
            assert Thread.holdsLock(this);
            assert !removed;
            assert refTable.containsKey(refEntry.getRef());

            refTable.remove(refEntry.getRef());
            invalidRefs.remove(refEntry);
            if (refTable.isEmpty()) {
                synchronized (endpointTable) {
                    endpointTable.remove(endpoint);
                    Transport transport = endpoint.getOutboundTransport();
                    transport.free(endpoint);
                    /*
                     * If there are no longer any live remote references
                     * registered, we are no longer concerned with the
                     * latency of local garbage collection here.
                     */
                    if (endpointTable.isEmpty()) {
                        assert gcLatencyRequest != null;
                        gcLatencyRequest.cancel();
                        gcLatencyRequest = null;
                    }
                    removed = true;
                }
            }
        }

        /**
         * Make a DGC dirty call to this entry's endpoint, for the ObjIDs
         * corresponding to the given set of refs and with the given
         * sequence number.
         *
         * This method must NOT be called while synchronized on this entry.
         */
        private void makeDirtyCall(Set<RefEntry> refEntries, long sequenceNum) {
            assert !Thread.holdsLock(this);

            ObjID[] ids;
            if (refEntries != null) {
                ids = createObjIDArray(refEntries);
            } else {
                ids = emptyObjIDArray;
            }

            long startTime = System.currentTimeMillis();
            try {
                Lease lease =
                    dgc.dirty(ids, sequenceNum, new Lease(vmid, leaseValue));
                long duration = lease.getValue();

                long newRenewTime = computeRenewTime(startTime, duration);
                long newExpirationTime = startTime + duration;

                synchronized (this) {
                    dirtyFailures = 0;
                    setRenewTime(newRenewTime);
                    expirationTime = newExpirationTime;
                }

            } catch (Exception e) {
                long endTime = System.currentTimeMillis();

                synchronized (this) {
                    dirtyFailures++;

                    if (e instanceof UnmarshalException
                            && e.getCause() instanceof InvalidClassException) {
                        DGCImpl.dgcLog.log(Log.BRIEF, "InvalidClassException exception in DGC dirty call", e);
                        return;             // protocol error, do not register these refs
                    }

                    if (dirtyFailures == 1) {
                        /*
                         * If this was the first recent failed dirty call,
                         * reschedule another one immediately, in case there
                         * was just a transient network problem, and remember
                         * the start time and duration of this attempt for
                         * future calculations of the delays between retries.
                         */
                        dirtyFailureStartTime = startTime;
                        dirtyFailureDuration = endTime - startTime;
                        setRenewTime(endTime);
                    } else {
                        /*
                         * For each successive failed dirty call, wait for a
                         * (binary) exponentially increasing delay before
                         * retrying, to avoid network congestion.
                         */
                        int n = dirtyFailures - 2;
                        if (n == 0) {
                            /*
                             * Calculate the initial retry delay from the
                             * average time elapsed for each of the first
                             * two failed dirty calls.  The result must be
                             * at least 1000ms, to prevent a tight loop.
                             */
                            dirtyFailureDuration =
                                Math.max((dirtyFailureDuration +
                                          (endTime - startTime)) >> 1, 1000);
                        }
                        long newRenewTime =
                            endTime + (dirtyFailureDuration << n);

                        /*
                         * Continue if the last known held lease has not
                         * expired, or else at least a fixed number of times,
                         * or at least until we've tried for a fixed amount
                         * of time (the default lease value we request).
                         */
                        if (newRenewTime < expirationTime ||
                            dirtyFailures < dirtyFailureRetries ||
                            newRenewTime < dirtyFailureStartTime + leaseValue)
                        {
                            setRenewTime(newRenewTime);
                        } else {
                            /*
                             * Give up: postpone lease renewals until next
                             * ref is registered for this endpoint.
                             */
                            setRenewTime(Long.MAX_VALUE);
                        }
                    }

                    if (refEntries != null) {
                        /*
                         * Add all of these refs to the set of refs for this
                         * endpoint that may be invalid (this VM may not be in
                         * the server's referenced set), so that we will
                         * attempt to explicitly dirty them again in the
                         * future.
                         */
                        invalidRefs.addAll(refEntries);

                        /*
                         * Record that a dirty call has failed for all of these
                         * refs, so that clean calls for them in the future
                         * will be strong.
                         */
                        Iterator<RefEntry> iter = refEntries.iterator();
                        while (iter.hasNext()) {
                            RefEntry refEntry = iter.next();
                            refEntry.markDirtyFailed();
                        }
                    }

                    /*
                     * If the last known held lease will have expired before
                     * the next renewal, all refs might be invalid.
                     */
                    if (renewTime >= expirationTime) {
                        invalidRefs.addAll(refTable.values());
                    }
                }
            }
        }

        /**
         * Set the absolute time at which the lease for this entry should
         * be renewed.
         *
         * This method must ONLY be called while synchronized on this entry.
         */
        @SuppressWarnings("removal")
        private void setRenewTime(long newRenewTime) {
            assert Thread.holdsLock(this);

            if (newRenewTime < renewTime) {
                renewTime = newRenewTime;
                if (interruptible) {
                    AccessController.doPrivileged(
                        new PrivilegedAction<Void>() {
                            public Void run() {
                            renewCleanThread.interrupt();
                            return null;
                        }
                    });
                }
            } else {
                renewTime = newRenewTime;
            }
        }

        /**
         * RenewCleanThread handles the asynchronous client-side DGC activity
         * for this entry: renewing the leases and making clean calls.
         */
        private class RenewCleanThread implements Runnable {

            @SuppressWarnings("removal")
            public void run() {
                do {
                    long timeToWait;
                    RefEntry.PhantomLiveRef phantom = null;
                    boolean needRenewal = false;
                    Set<RefEntry> refsToDirty = null;
                    long sequenceNum = Long.MIN_VALUE;

                    synchronized (EndpointEntry.this) {
                        /*
                         * Calculate time to block (waiting for phantom
                         * reference notifications).  It is the time until the
                         * lease renewal should be done, bounded on the low
                         * end by 1 ms so that the reference queue will always
                         * get processed, and if there are pending clean
                         * requests (remaining because some clean calls
                         * failed), bounded on the high end by the maximum
                         * clean call retry interval.
                         */
                        long timeUntilRenew =
                            renewTime - System.currentTimeMillis();
                        timeToWait = Math.max(timeUntilRenew, 1);
                        if (!pendingCleans.isEmpty()) {
                            timeToWait = Math.min(timeToWait, cleanInterval);
                        }

                        /*
                         * Set flag indicating that it is OK to interrupt this
                         * thread now, such as if a earlier lease renewal time
                         * is set, because we are only going to be blocking
                         * and can deal with interrupts.
                         */
                        interruptible = true;
                    }

                    try {
                        /*
                         * Wait for the duration calculated above for any of
                         * our phantom references to be enqueued.
                         */
                        phantom = (RefEntry.PhantomLiveRef)
                            refQueue.remove(timeToWait);
                    } catch (InterruptedException e) {
                    }

                    synchronized (EndpointEntry.this) {
                        /*
                         * Set flag indicating that it is NOT OK to interrupt
                         * this thread now, because we may be undertaking I/O
                         * operations that should not be interrupted (and we
                         * will not be blocking arbitrarily).
                         */
                        interruptible = false;
                        Thread.interrupted();   // clear interrupted state

                        /*
                         * If there was a phantom reference enqueued, process
                         * it and all the rest on the queue, generating
                         * clean requests as necessary.
                         */
                        if (phantom != null) {
                            processPhantomRefs(phantom);
                        }

                        /*
                         * Check if it is time to renew this entry's lease.
                         */
                        long currentTime = System.currentTimeMillis();
                        if (currentTime > renewTime) {
                            needRenewal = true;
                            if (!invalidRefs.isEmpty()) {
                                refsToDirty = invalidRefs;
                                invalidRefs = new HashSet<>(5);
                            }
                            sequenceNum = getNextSequenceNum();
                        }
                    }

                    boolean needRenewal_ = needRenewal;
                    Set<RefEntry> refsToDirty_ = refsToDirty;
                    long sequenceNum_ = sequenceNum;
                    AccessController.doPrivileged((PrivilegedAction<Void>)() -> {
                        if (needRenewal_) {
                            makeDirtyCall(refsToDirty_, sequenceNum_);
                        }

                        if (!pendingCleans.isEmpty()) {
                            makeCleanCalls();
                        }
                        return null;
                    }, SOCKET_ACC);
                } while (!removed || !pendingCleans.isEmpty());
            }
        }

        /**
         * Process the notification of the given phantom reference and any
         * others that are on this entry's reference queue.  Each phantom
         * reference is removed from its RefEntry's ref set.  All ref
         * entries that have no more registered instances are collected
         * into up to two batched clean call requests: one for refs
         * requiring a "strong" clean call, and one for the rest.
         *
         * This method must ONLY be called while synchronized on this entry.
         */
        private void processPhantomRefs(RefEntry.PhantomLiveRef phantom) {
            assert Thread.holdsLock(this);

            Set<RefEntry> strongCleans = null;
            Set<RefEntry> normalCleans = null;

            do {
                RefEntry refEntry = phantom.getRefEntry();
                refEntry.removeInstanceFromRefSet(phantom);
                if (refEntry.isRefSetEmpty()) {
                    if (refEntry.hasDirtyFailed()) {
                        if (strongCleans == null) {
                            strongCleans = new HashSet<>(5);
                        }
                        strongCleans.add(refEntry);
                    } else {
                        if (normalCleans == null) {
                            normalCleans = new HashSet<>(5);
                        }
                        normalCleans.add(refEntry);
                    }
                    removeRefEntry(refEntry);
                }
            } while ((phantom =
                (RefEntry.PhantomLiveRef) refQueue.poll()) != null);

            if (strongCleans != null) {
                pendingCleans.add(
                    new CleanRequest(createObjIDArray(strongCleans),
                                     getNextSequenceNum(), true));
            }
            if (normalCleans != null) {
                pendingCleans.add(
                    new CleanRequest(createObjIDArray(normalCleans),
                                     getNextSequenceNum(), false));
            }
        }

        /**
         * CleanRequest holds the data for the parameters of a clean call
         * that needs to be made.
         */
        private static class CleanRequest {

            final ObjID[] objIDs;
            final long sequenceNum;
            final boolean strong;

            /** how many times this request has failed */
            int failures = 0;

            CleanRequest(ObjID[] objIDs, long sequenceNum, boolean strong) {
                this.objIDs = objIDs;
                this.sequenceNum = sequenceNum;
                this.strong = strong;
            }
        }

        /**
         * Make all of the clean calls described by the clean requests in
         * this entry's set of "pending cleans".  Clean requests for clean
         * calls that succeed are removed from the "pending cleans" set.
         *
         * This method must NOT be called while synchronized on this entry.
         */
        private void makeCleanCalls() {
            assert !Thread.holdsLock(this);

            Iterator<CleanRequest> iter = pendingCleans.iterator();
            while (iter.hasNext()) {
                CleanRequest request = iter.next();
                try {
                    dgc.clean(request.objIDs, request.sequenceNum, vmid,
                              request.strong);
                    iter.remove();
                } catch (Exception e) {
                    /*
                     * Many types of exceptions here could have been
                     * caused by a transient failure, so try again a
                     * few times, but not forever.
                     */
                    if (++request.failures >= cleanFailureRetries) {
                        iter.remove();
                    }
                }
            }
        }

        /**
         * Create an array of ObjIDs (needed for the DGC remote calls)
         * from the ids in the given set of refs.
         */
        private static ObjID[] createObjIDArray(Set<RefEntry> refEntries) {
            ObjID[] ids = new ObjID[refEntries.size()];
            Iterator<RefEntry> iter = refEntries.iterator();
            for (int i = 0; i < ids.length; i++) {
                ids[i] = iter.next().getRef().getObjID();
            }
            return ids;
        }

        /**
         * RefEntry encapsulates the client-side DGC information specific
         * to a particular LiveRef value.  In particular, it contains a
         * set of phantom references to all of the instances of the LiveRef
         * value registered in the system (but not garbage collected
         * locally).
         */
        private class RefEntry {

            /** LiveRef value for this entry (not a registered instance) */
            private LiveRef ref;
            /** set of phantom references to registered instances */
            private Set<PhantomLiveRef> refSet = new HashSet<>(5);
            /** true if a dirty call containing this ref has failed */
            private boolean dirtyFailed = false;

            public RefEntry(LiveRef ref) {
                this.ref = ref;
            }

            /**
             * Return the LiveRef value for this entry (not a registered
             * instance).
             */
            public LiveRef getRef() {
                return ref;
            }

            /**
             * Add a LiveRef to the set of registered instances for this entry.
             *
             * This method must ONLY be invoked while synchronized on this
             * RefEntry's EndpointEntry.
             */
            public void addInstanceToRefSet(LiveRef ref) {
                assert Thread.holdsLock(EndpointEntry.this);
                assert ref.equals(this.ref);

                /*
                 * Only keep a phantom reference to the registered instance,
                 * so that it can be garbage collected normally (and we can be
                 * notified when that happens).
                 */
                refSet.add(new PhantomLiveRef(ref));
            }

            /**
             * Remove a PhantomLiveRef from the set of registered instances.
             *
             * This method must ONLY be invoked while synchronized on this
             * RefEntry's EndpointEntry.
             */
            public void removeInstanceFromRefSet(PhantomLiveRef phantom) {
                assert Thread.holdsLock(EndpointEntry.this);
                assert refSet.contains(phantom);
                refSet.remove(phantom);
            }

            /**
             * Return true if there are no registered LiveRef instances for
             * this entry still reachable in this VM.
             *
             * This method must ONLY be invoked while synchronized on this
             * RefEntry's EndpointEntry.
             */
            public boolean isRefSetEmpty() {
                assert Thread.holdsLock(EndpointEntry.this);
                return refSet.size() == 0;
            }

            /**
             * Record that a dirty call that explicitly contained this
             * entry's ref has failed.
             *
             * This method must ONLY be invoked while synchronized on this
             * RefEntry's EndpointEntry.
             */
            public void markDirtyFailed() {
                assert Thread.holdsLock(EndpointEntry.this);
                dirtyFailed = true;
            }

            /**
             * Return true if a dirty call that explicitly contained this
             * entry's ref has failed (and therefore a clean call for this
             * ref needs to be marked "strong").
             *
             * This method must ONLY be invoked while synchronized on this
             * RefEntry's EndpointEntry.
             */
            public boolean hasDirtyFailed() {
                assert Thread.holdsLock(EndpointEntry.this);
                return dirtyFailed;
            }

            /**
             * PhantomLiveRef is a PhantomReference to a LiveRef instance,
             * used to detect when the LiveRef becomes permanently
             * unreachable in this VM.
             */
            private class PhantomLiveRef extends PhantomReference<LiveRef> {

                public PhantomLiveRef(LiveRef ref) {
                    super(ref, EndpointEntry.this.refQueue);
                }

                public RefEntry getRefEntry() {
                    return RefEntry.this;
                }
            }
        }
    }
}<|MERGE_RESOLUTION|>--- conflicted
+++ resolved
@@ -266,14 +266,9 @@
             } catch (RemoteException e) {
                 throw new Error("internal error creating DGC stub");
             }
-<<<<<<< HEAD
             renewCleanThread =  AccessController.doPrivileged(
                 new NewThreadAction(new RenewCleanThread(),
                                     "RenewClean-" + endpoint, true));
-=======
-            renewCleanThread =
-                RuntimeUtil.newSystemThread(new RenewCleanThread(), "RenewClean-" + endpoint, true);
->>>>>>> 8e9ba788
             renewCleanThread.start();
         }
 
