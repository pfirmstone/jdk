--- conflicted
+++ resolved
@@ -466,17 +466,11 @@
      * Start a new thread to accept connections.
      */
     public void startNewAcceptor() {
-<<<<<<< HEAD
         @SuppressWarnings("removal")
         Thread t = AccessController.doPrivileged(
             new NewThreadAction(ConnectionAcceptor.this,
                                 "TCPChannel Accept-" + ++ threadNum,
                                 true));
-=======
-        Thread t = RuntimeUtil.newSystemThread(ConnectionAcceptor.this,
-                                               "TCPChannel Accept-" + ++ threadNum,
-                                               true);
->>>>>>> 8e9ba788
         t.start();
     }
 
