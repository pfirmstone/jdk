--- conflicted
+++ resolved
@@ -118,17 +118,10 @@
                 @SuppressWarnings("removal")
                 public Thread newThread(Runnable runnable) {
                     try {
-<<<<<<< HEAD
                         return AccessController.doPrivileged(
                             new NewThreadAction(runnable,
                                 "Scheduler(" + count.getAndIncrement() + ")",
                                 true));
-=======
-                        return newSystemThread(
-                            runnable,
-                            "Scheduler(" + count.getAndIncrement() + ")",
-                            true);
->>>>>>> 8e9ba788
                     } catch (Throwable t) {
                         runtimeLog.log(Level.WARNING,
                                        "scheduler thread factory throws", t);
