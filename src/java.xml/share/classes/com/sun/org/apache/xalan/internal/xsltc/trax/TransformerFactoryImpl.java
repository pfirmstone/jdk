--- conflicted
+++ resolved
@@ -87,11 +87,7 @@
  * @author G. Todd Miller
  * @author Morten Jorgensen
  * @author Santiago Pericas-Geertsen
-<<<<<<< HEAD
  * @LastModified: July 2023
-=======
- * @LastModified: Dec 2024
->>>>>>> 8e9ba788
  */
 public class TransformerFactoryImpl
     extends SAXTransformerFactory implements SourceLoader
