--- conflicted
+++ resolved
@@ -926,13 +926,8 @@
      *          this logger is not anonymous, and the caller
      *          does not have LoggingPermission("control").
      */
-<<<<<<< HEAD
     public void setFilter(Filter newFilter) throws SecurityException {
         checkPermission();
-=======
-    public void setFilter(Filter newFilter) {
-        ensureManagerInitialized();
->>>>>>> 7709d435
         config.setFilter(newFilter);
     }
 
@@ -1994,13 +1989,8 @@
      *          this logger is not anonymous, and the caller
      *          does not have LoggingPermission("control").
      */
-<<<<<<< HEAD
     public void setLevel(Level newLevel) throws SecurityException {
         checkPermission();
-=======
-    public void setLevel(Level newLevel) {
-        ensureManagerInitialized();
->>>>>>> 7709d435
         synchronized (treeLock) {
             config.setLevelObject(newLevel);
             updateEffectiveLevel();
@@ -2074,13 +2064,8 @@
      *          this logger is not anonymous, and the caller
      *          does not have LoggingPermission("control").
      */
-<<<<<<< HEAD
     public void removeHandler(Handler handler) throws SecurityException {
         checkPermission();
-=======
-    public void removeHandler(Handler handler) {
-        ensureManagerInitialized();
->>>>>>> 7709d435
         if (handler == null) {
             return;
         }
