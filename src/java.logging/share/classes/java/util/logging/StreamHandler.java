/*
 * Copyright (c) 2000, 2023, Oracle and/or its affiliates. All rights reserved.
 * DO NOT ALTER OR REMOVE COPYRIGHT NOTICES OR THIS FILE HEADER.
 *
 * This code is free software; you can redistribute it and/or modify it
 * under the terms of the GNU General Public License version 2 only, as
 * published by the Free Software Foundation.  Oracle designates this
 * particular file as subject to the "Classpath" exception as provided
 * by Oracle in the LICENSE file that accompanied this code.
 *
 * This code is distributed in the hope that it will be useful, but WITHOUT
 * ANY WARRANTY; without even the implied warranty of MERCHANTABILITY or
 * FITNESS FOR A PARTICULAR PURPOSE.  See the GNU General Public License
 * version 2 for more details (a copy is included in the LICENSE file that
 * accompanied this code).
 *
 * You should have received a copy of the GNU General Public License version
 * 2 along with this work; if not, write to the Free Software Foundation,
 * Inc., 51 Franklin St, Fifth Floor, Boston, MA 02110-1301 USA.
 *
 * Please contact Oracle, 500 Oracle Parkway, Redwood Shores, CA 94065 USA
 * or visit www.oracle.com if you need additional information or have any
 * questions.
 */


package java.util.logging;

import java.io.*;
import java.util.Objects;

/**
 * Stream based logging {@code Handler}.
 * <p>
 * This is primarily intended as a base class or support class to
 * be used in implementing other logging {@code Handlers}.
 * <p>
 * {@code LogRecords} are published to a given {@code java.io.OutputStream}.
 * <p>
 * <b>Configuration:</b>
 * By default each {@code StreamHandler} is initialized using the following
 * {@code LogManager} configuration properties where {@code <handler-name>}
 * refers to the fully-qualified class name of the handler.
 * If properties are not defined
 * (or have invalid values) then the specified default values are used.
 * <ul>
 * <li>   &lt;handler-name&gt;.level
 *        specifies the default level for the {@code Handler}
 *        (defaults to {@code Level.INFO}). </li>
 * <li>   &lt;handler-name&gt;.filter
 *        specifies the name of a {@code Filter} class to use
 *         (defaults to no {@code Filter}). </li>
 * <li>   &lt;handler-name&gt;.formatter
 *        specifies the name of a {@code Formatter} class to use
 *        (defaults to {@code java.util.logging.SimpleFormatter}). </li>
 * <li>   &lt;handler-name&gt;.encoding
 *        the name of the character set encoding to use (defaults to
 *        the default platform encoding). </li>
 * </ul>
 * <p>
 * For example, the properties for {@code StreamHandler} would be:
 * <ul>
 * <li>   java.util.logging.StreamHandler.level=INFO </li>
 * <li>   java.util.logging.StreamHandler.formatter=java.util.logging.SimpleFormatter </li>
 * </ul>
 * <p>
 * For a custom handler, e.g. com.foo.MyHandler, the properties would be:
 * <ul>
 * <li>   com.foo.MyHandler.level=INFO </li>
 * <li>   com.foo.MyHandler.formatter=java.util.logging.SimpleFormatter </li>
 * </ul>
 *
 * @since 1.4
 */

public class StreamHandler extends Handler {
    private OutputStream output;
    private boolean doneHeader;
    private volatile Writer writer;

    /**
     * Create a {@code StreamHandler}, with no current output stream.
     */
    public StreamHandler() {
        // configure with specific defaults for StreamHandler
        super(Level.INFO, new SimpleFormatter(), null);
    }

    /**
     * Create a {@code StreamHandler} with a given {@code Formatter}
     * and output stream.
     *
     * @param out         the target output stream
     * @param formatter   Formatter to be used to format output
     */
    public StreamHandler(OutputStream out, Formatter formatter) {
        // configure with default level but use specified formatter
        super(Level.INFO, null, Objects.requireNonNull(formatter));

        setOutputStream(out);
    }

    /**
     * @see Handler#Handler(Level, Formatter, Formatter)
     */
    StreamHandler(Level defaultLevel,
                  Formatter defaultFormatter,
                  Formatter specifiedFormatter) {
        super(defaultLevel, defaultFormatter, specifiedFormatter);
    }

    /**
     * Change the output stream.
     * <P>
     * If there is a current output stream then the {@code Formatter}'s
     * tail string is written and the stream is flushed and closed.
     * Then the output stream is replaced with the new output stream.
     *
     * @param out   New output stream.  May not be null.
     * @throws  SecurityException  if a security manager exists and if
     *             the caller does not have {@code LoggingPermission("control")}.
     */
<<<<<<< HEAD
    protected void setOutputStream(OutputStream out) throws SecurityException {
        if (tryUseLock()) {
            try {
                setOutputStream0(out);
            } finally {
                unlock();
            }
        } else {
            synchronized (this) {
                setOutputStream0(out);
            }
        }
    }

    private void setOutputStream0(OutputStream out) throws SecurityException {
=======
    protected synchronized void setOutputStream(OutputStream out) {
>>>>>>> 7709d435
        if (out == null) {
            throw new NullPointerException();
        }
        flushAndClose();
        output = out;
        doneHeader = false;
        String encoding = getEncoding();
        if (encoding == null) {
            writer = new OutputStreamWriter(output);
        } else {
            try {
                writer = new OutputStreamWriter(output, encoding);
            } catch (UnsupportedEncodingException ex) {
                // This shouldn't happen.  The setEncoding method
                // should have validated that the encoding is OK.
                throw new Error("Unexpected exception " + ex);
            }
        }
    }

    /**
     * Set (or change) the character encoding used by this {@code Handler}.
     * <p>
     * The encoding should be set before any {@code LogRecords} are written
     * to the {@code Handler}.
     *
     * @param encoding  The name of a supported character encoding.
     *        May be null, to indicate the default platform encoding.
     * @throws  SecurityException  if a security manager exists and if
     *             the caller does not have {@code LoggingPermission("control")}.
     * @throws  UnsupportedEncodingException if the named encoding is
     *          not supported.
     */
    @Override
<<<<<<< HEAD
    public void setEncoding(String encoding)
                        throws SecurityException, java.io.UnsupportedEncodingException {
        if (tryUseLock()) {
            try {
                setEncoding0(encoding);
            } finally {
                unlock();
            }
        } else {
            synchronized (this) {
                setEncoding0(encoding);
            }
        }
    }
    private void setEncoding0(String encoding)
                        throws SecurityException, java.io.UnsupportedEncodingException {
=======
    public synchronized void setEncoding(String encoding)
                        throws java.io.UnsupportedEncodingException {
>>>>>>> 7709d435
        super.setEncoding(encoding);
        if (output == null) {
            return;
        }
        // Replace the current writer with a writer for the new encoding.
        flush();
        if (encoding == null) {
            writer = new OutputStreamWriter(output);
        } else {
            writer = new OutputStreamWriter(output, encoding);
        }
    }

    /**
     * Format and publish a {@code LogRecord}.
     * <p>
     * The {@code StreamHandler} first checks if there is an {@code OutputStream}
     * and if the given {@code LogRecord} has at least the required log level.
     * If not it silently returns.  If so, it calls any associated
     * {@code Filter} to check if the record should be published.  If so,
     * it calls its {@code Formatter} to format the record and then writes
     * the result to the current output stream.
     * <p>
     * If this is the first {@code LogRecord} to be written to a given
     * {@code OutputStream}, the {@code Formatter}'s "head" string is
     * written to the stream before the {@code LogRecord} is written.
     *
     * @param  record  description of the log event. A null record is
     *                 silently ignored and is not published
     */
    @Override
    public synchronized void publish(LogRecord record) {
       if (!isLoggable(record)) {
            return;
        }
        String msg;
        try {
            msg = getFormatter().format(record);
        } catch (Exception ex) {
            // We don't want to throw an exception here, but we
            // report the exception to any registered ErrorManager.
            reportError(null, ex, ErrorManager.FORMAT_FAILURE);
            return;
        }

        try {
            Writer writer = this.writer;
            if (!doneHeader) {
                writer.write(getFormatter().getHead(this));
                doneHeader = true;
            }
            writer.write(msg);
        } catch (Exception ex) {
            // We don't want to throw an exception here, but we
            // report the exception to any registered ErrorManager.
            reportError(null, ex, ErrorManager.WRITE_FAILURE);
        }
    }


    /**
     * Check if this {@code Handler} would actually log a given {@code LogRecord}.
     * <p>
     * This method checks if the {@code LogRecord} has an appropriate level and
     * whether it satisfies any {@code Filter}.  It will also return false if
     * no output stream has been assigned yet or the LogRecord is null.
     *
     * @param record  a {@code LogRecord} (may be null).
     * @return true if the {@code LogRecord} would be logged.
     *
     */
    @Override
    public boolean isLoggable(LogRecord record) {
        if (writer == null || record == null) {
            return false;
        }
        return super.isLoggable(record);
    }

    /**
     * Flush any buffered messages.
     */
    @Override
    public synchronized void flush() {
        Writer writer = this.writer;
        if (writer != null) {
            try {
                writer.flush();
            } catch (Exception ex) {
                // We don't want to throw an exception here, but we
                // report the exception to any registered ErrorManager.
                reportError(null, ex, ErrorManager.FLUSH_FAILURE);
            }
        }
    }

    private void flushAndClose() {
        Writer writer = this.writer;
        if (writer != null) {
            try {
                if (!doneHeader) {
                    writer.write(getFormatter().getHead(this));
                    doneHeader = true;
                }
                writer.write(getFormatter().getTail(this));
                writer.flush();
                writer.close();
            } catch (Exception ex) {
                // We don't want to throw an exception here, but we
                // report the exception to any registered ErrorManager.
                reportError(null, ex, ErrorManager.CLOSE_FAILURE);
            }
            output = null;
            this.writer = null;
        }
    }

    /**
     * Close the current output stream.
     * <p>
     * The {@code Formatter}'s "tail" string is written to the stream before it
     * is closed.  In addition, if the {@code Formatter}'s "head" string has not
     * yet been written to the stream, it will be written before the
     * "tail" string.
     *
     * @throws  SecurityException  if a security manager exists and if
     *             the caller does not have LoggingPermission("control").
     */
    @Override
<<<<<<< HEAD
    public void close() throws SecurityException {
        if (tryUseLock()) {
            try {
                flushAndClose();
            } finally {
                unlock();
            }
        } else {
            synchronized (this) {
                flushAndClose();
            }
        }
=======
    public synchronized void close() {
        flushAndClose();
>>>>>>> 7709d435
    }

}<|MERGE_RESOLUTION|>--- conflicted
+++ resolved
@@ -120,7 +120,6 @@
      * @throws  SecurityException  if a security manager exists and if
      *             the caller does not have {@code LoggingPermission("control")}.
      */
-<<<<<<< HEAD
     protected void setOutputStream(OutputStream out) throws SecurityException {
         if (tryUseLock()) {
             try {
@@ -136,9 +135,6 @@
     }
 
     private void setOutputStream0(OutputStream out) throws SecurityException {
-=======
-    protected synchronized void setOutputStream(OutputStream out) {
->>>>>>> 7709d435
         if (out == null) {
             throw new NullPointerException();
         }
@@ -173,7 +169,6 @@
      *          not supported.
      */
     @Override
-<<<<<<< HEAD
     public void setEncoding(String encoding)
                         throws SecurityException, java.io.UnsupportedEncodingException {
         if (tryUseLock()) {
@@ -190,10 +185,6 @@
     }
     private void setEncoding0(String encoding)
                         throws SecurityException, java.io.UnsupportedEncodingException {
-=======
-    public synchronized void setEncoding(String encoding)
-                        throws java.io.UnsupportedEncodingException {
->>>>>>> 7709d435
         super.setEncoding(encoding);
         if (output == null) {
             return;
@@ -323,7 +314,6 @@
      *             the caller does not have LoggingPermission("control").
      */
     @Override
-<<<<<<< HEAD
     public void close() throws SecurityException {
         if (tryUseLock()) {
             try {
@@ -336,10 +326,6 @@
                 flushAndClose();
             }
         }
-=======
-    public synchronized void close() {
-        flushAndClose();
->>>>>>> 7709d435
     }
 
 }