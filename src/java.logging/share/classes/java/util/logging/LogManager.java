--- conflicted
+++ resolved
@@ -1231,12 +1231,8 @@
      *              the caller does not have LoggingPermission("control").
      * @throws   IOException if there are IO problems reading the configuration.
      */
-<<<<<<< HEAD
     public void readConfiguration() throws IOException, SecurityException {
         checkPermission();
-=======
-    public void readConfiguration() throws IOException {
->>>>>>> 7709d435
 
         // if a configuration class is specified, load it and use it.
         String cname = System.getProperty("java.util.logging.config.class");
@@ -1301,12 +1297,8 @@
      *             the caller does not have LoggingPermission("control").
      */
 
-<<<<<<< HEAD
     public void reset() throws SecurityException {
         checkPermission();
-=======
-    public void reset() {
->>>>>>> 7709d435
 
         List<CloseOnReset> persistent;
 
@@ -1447,12 +1439,8 @@
      *             or the given stream is not in the
      *             {@linkplain java.util.Properties properties file} format.
      */
-<<<<<<< HEAD
     public void readConfiguration(InputStream ins) throws IOException, SecurityException {
         checkPermission();
-=======
-    public void readConfiguration(InputStream ins) throws IOException {
->>>>>>> 7709d435
 
         // We don't want reset() and readConfiguration() to run
         // in parallel.
