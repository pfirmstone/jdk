--- conflicted
+++ resolved
@@ -244,7 +244,6 @@
      * @throws  SecurityException  if a security manager exists and if
      *             the caller does not have {@code LoggingPermission("control")}.
      */
-<<<<<<< HEAD
     public void setPushLevel(Level newLevel) throws SecurityException {
         if (tryUseLock()) {
             try {
@@ -260,9 +259,6 @@
     }
 
     private void setPushLevel0(Level newLevel) throws SecurityException {
-=======
-    public synchronized void setPushLevel(Level newLevel) {
->>>>>>> 7709d435
         if (newLevel == null) {
             throw new NullPointerException();
         }
