/*
 * Copyright (c) 2000, 2023, Oracle and/or its affiliates. All rights reserved.
 * DO NOT ALTER OR REMOVE COPYRIGHT NOTICES OR THIS FILE HEADER.
 *
 * This code is free software; you can redistribute it and/or modify it
 * under the terms of the GNU General Public License version 2 only, as
 * published by the Free Software Foundation.  Oracle designates this
 * particular file as subject to the "Classpath" exception as provided
 * by Oracle in the LICENSE file that accompanied this code.
 *
 * This code is distributed in the hope that it will be useful, but WITHOUT
 * ANY WARRANTY; without even the implied warranty of MERCHANTABILITY or
 * FITNESS FOR A PARTICULAR PURPOSE.  See the GNU General Public License
 * version 2 for more details (a copy is included in the LICENSE file that
 * accompanied this code).
 *
 * You should have received a copy of the GNU General Public License version
 * 2 along with this work; if not, write to the Free Software Foundation,
 * Inc., 51 Franklin St, Fifth Floor, Boston, MA 02110-1301 USA.
 *
 * Please contact Oracle, 500 Oracle Parkway, Redwood Shores, CA 94065 USA
 * or visit www.oracle.com if you need additional information or have any
 * questions.
 */


package java.util.logging;

import java.util.Objects;
import java.io.UnsupportedEncodingException;

/**
 * A {@code Handler} object takes log messages from a {@code Logger} and
 * exports them.  It might for example, write them to a console
 * or write them to a file, or send them to a network logging service,
 * or forward them to an OS log, or whatever.
 * <p>
 * A {@code Handler} can be disabled by doing a {@code setLevel(Level.OFF)}
 * and can  be re-enabled by doing a {@code setLevel} with an appropriate level.
 * <p>
 * {@code Handler} classes typically use {@code LogManager} properties to set
 * default values for the {@code Handler}'s {@code Filter}, {@code Formatter},
 * and {@code Level}.  See the specific documentation for each concrete
 * {@code Handler} class.
 *
 *
 * @since 1.4
 */

public abstract class Handler {
    private static final int offValue = Level.OFF.intValue();

    // ensure log manager is initialized
    private final LogManager manager = LogManager.getLogManager();

    // We're using volatile here to avoid synchronizing getters, which
    // would prevent other threads from calling isLoggable()
    // while publish() is executing.
    // On the other hand, setters will be synchronized to exclude concurrent
    // execution with more complex methods, such as StreamHandler.publish().
    // We wouldn't want 'level' to be changed by another thread in the middle
    // of the execution of a 'publish' call.
    private volatile Filter filter;
    private volatile Formatter formatter;
    private volatile Level logLevel = Level.ALL;
    private volatile ErrorManager errorManager = new ErrorManager();
    private volatile String encoding;

    /**
     * Default constructor.  The resulting {@code Handler} has a log
     * level of {@code Level.ALL}, no {@code Formatter}, and no
     * {@code Filter}.  A default {@code ErrorManager} instance is installed
     * as the {@code ErrorManager}.
     */
    protected Handler() { }

    /**
     * Package-private constructor for chaining from subclass constructors
     * that wish to configure the handler with specific default and/or
     * specified values.
     *
     * @param defaultLevel       a default {@link Level} to configure if one is
     *                           not found in LogManager configuration properties
     * @param defaultFormatter   a default {@link Formatter} to configure if one is
     *                           not specified by {@code specifiedFormatter} parameter
     *                           nor found in LogManager configuration properties
     * @param specifiedFormatter if not null, this is the formatter to configure
     */
    Handler(Level defaultLevel, Formatter defaultFormatter,
            Formatter specifiedFormatter) {
        this();

        LogManager manager = LogManager.getLogManager();
        String cname = getClass().getName();

        final Level level = manager.getLevelProperty(cname + ".level", defaultLevel);
        final Filter filter = manager.getFilterProperty(cname + ".filter", null);
        final Formatter formatter = specifiedFormatter == null
                ? manager.getFormatterProperty(cname + ".formatter", defaultFormatter)
                : specifiedFormatter;
        final String encoding = manager.getStringProperty(cname + ".encoding", null);

        setLevel(level);
        setFilter(filter);
        setFormatter(formatter);
        try {
            setEncoding(encoding);
        } catch (Exception ex) {
            try {
                setEncoding(null);
            } catch (Exception ex2) {
                // doing a setEncoding with null should always work.
                // assert false;
            }
        }
    }

    /**
     * Publish a {@code LogRecord}.
     * <p>
     * The logging request was made initially to a {@code Logger} object,
     * which initialized the {@code LogRecord} and forwarded it here.
     * <p>
     * The {@code Handler}  is responsible for formatting the message, when and
     * if necessary.  The formatting should include localization.
     *
     * @param  record  description of the log event. A null record is
     *                 silently ignored and is not published
     */
    public abstract void publish(LogRecord record);

    /**
     * Flush any buffered output.
     */
    public abstract void flush();

    /**
     * Close the {@code Handler} and free all associated resources.
     * <p>
     * The close method will perform a {@code flush} and then close the
     * {@code Handler}.   After close has been called this {@code Handler}
     * should no longer be used.  Method calls may either be silently
     * ignored or may throw runtime exceptions.
     *
     * @throws  SecurityException  if a security manager exists and if
     *             the caller does not have {@code LoggingPermission("control")}.
     */
    public abstract void close() throws SecurityException;

    /**
     * Set a {@code Formatter}.  This {@code Formatter} will be used
     * to format {@code LogRecords} for this {@code Handler}.
     * <p>
     * Some {@code Handlers} may not use {@code Formatters}, in
     * which case the {@code Formatter} will be remembered, but not used.
     *
     * @param newFormatter the {@code Formatter} to use (may not be null)
     * @throws  SecurityException  if a security manager exists and if
     *             the caller does not have {@code LoggingPermission("control")}.
     */
<<<<<<< HEAD
    public void setFormatter(Formatter newFormatter) throws SecurityException {
        if (tryUseLock()) {
            try {
                setFormatter0(newFormatter);
            } finally {
                unlock();
            }
        } else {
            synchronized (this) {
                setFormatter0(newFormatter);
            }
        }
    }

    private void setFormatter0(Formatter newFormatter) throws SecurityException {
        checkPermission();
=======
    public synchronized void setFormatter(Formatter newFormatter) {
>>>>>>> 7709d435
        formatter = Objects.requireNonNull(newFormatter);
    }

    /**
     * Return the {@code Formatter} for this {@code Handler}.
     * @return the {@code Formatter} (may be null).
     */
    public Formatter getFormatter() {
        return formatter;
    }

    /**
     * Set the character encoding used by this {@code Handler}.
     * <p>
     * The encoding should be set before any {@code LogRecords} are written
     * to the {@code Handler}.
     *
     * @param encoding  The name of a supported character encoding.
     *        May be null, to indicate the default platform encoding.
     * @throws  SecurityException  if a security manager exists and if
     *             the caller does not have {@code LoggingPermission("control")}.
     * @throws  UnsupportedEncodingException if the named encoding is
     *          not supported.
     */
<<<<<<< HEAD
    public void setEncoding(String encoding)
            throws SecurityException, java.io.UnsupportedEncodingException {
        if (tryUseLock()) {
            try {
                setEncoding0(encoding);
            } finally {
                unlock();
            }
        } else {
            synchronized (this) {
                setEncoding0(encoding);
            }
        }
    }

    private void setEncoding0(String encoding)
                        throws SecurityException, java.io.UnsupportedEncodingException {
        checkPermission();
=======
    public synchronized void setEncoding(String encoding)
            throws java.io.UnsupportedEncodingException {
>>>>>>> 7709d435
        if (encoding != null) {
            try {
                if(!java.nio.charset.Charset.isSupported(encoding)) {
                    throw new UnsupportedEncodingException(encoding);
                }
            } catch (java.nio.charset.IllegalCharsetNameException e) {
                throw new UnsupportedEncodingException(encoding);
            }
        }
        this.encoding = encoding;
    }

    /**
     * Return the character encoding for this {@code Handler}.
     *
     * @return  The encoding name.  May be null, which indicates the
     *          default encoding should be used.
     */
    public String getEncoding() {
        return encoding;
    }

    /**
     * Set a {@code Filter} to control output on this {@code Handler}.
     * <P>
     * For each call of {@code publish} the {@code Handler} will call
     * this {@code Filter} (if it is non-null) to check if the
     * {@code LogRecord} should be published or discarded.
     *
     * @param   newFilter  a {@code Filter} object (may be null)
     * @throws  SecurityException  if a security manager exists and if
     *             the caller does not have {@code LoggingPermission("control")}.
     */
<<<<<<< HEAD
    public void setFilter(Filter newFilter) throws SecurityException {
        if (tryUseLock()) {
            try {
                setFilter0(newFilter);
            } finally {
                unlock();
            }
        } else {
            synchronized (this) {
                setFilter0(newFilter);
            }
        }
    }

    private void setFilter0(Filter newFilter) throws SecurityException {
        checkPermission();
=======
    public synchronized void setFilter(Filter newFilter) {
>>>>>>> 7709d435
        filter = newFilter;
    }

    /**
     * Get the current {@code Filter} for this {@code Handler}.
     *
     * @return  a {@code Filter} object (may be null)
     */
    public Filter getFilter() {
        return filter;
    }

    /**
     * Define an ErrorManager for this Handler.
     * <p>
     * The ErrorManager's "error" method will be invoked if any
     * errors occur while using this Handler.
     *
     * @param em  the new ErrorManager
     * @throws  SecurityException  if a security manager exists and if
     *             the caller does not have {@code LoggingPermission("control")}.
     */
    public synchronized void setErrorManager(ErrorManager em) {
        if (em == null) {
           throw new NullPointerException();
        }
        errorManager = em;
    }

    /**
     * Retrieves the ErrorManager for this Handler.
     *
     * @return the ErrorManager for this Handler
     * @throws  SecurityException  if a security manager exists and if
     *             the caller does not have {@code LoggingPermission("control")}.
     */
    public ErrorManager getErrorManager() {
        return errorManager;
    }

   /**
     * Protected convenience method to report an error to this Handler's
     * ErrorManager.  Note that this method retrieves and uses the ErrorManager
     * without doing a security check.  It can therefore be used in
     * environments where the caller may be non-privileged.
     *
     * @param msg    a descriptive string (may be null)
     * @param ex     an exception (may be null)
     * @param code   an error code defined in ErrorManager
     */
    protected void reportError(String msg, Exception ex, int code) {
        try {
            errorManager.error(msg, ex, code);
        } catch (Exception ex2) {
            System.err.println("Handler.reportError caught:");
            ex2.printStackTrace();
        }
    }

    /**
     * Set the log level specifying which message levels will be
     * logged by this {@code Handler}.  Message levels lower than this
     * value will be discarded.
     * <p>
     * The intention is to allow developers to turn on voluminous
     * logging, but to limit the messages that are sent to certain
     * {@code Handlers}.
     *
     * @param newLevel   the new value for the log level
     * @throws  SecurityException  if a security manager exists and if
     *             the caller does not have {@code LoggingPermission("control")}.
     */
<<<<<<< HEAD
    public void setLevel(Level newLevel) throws SecurityException {
        if (tryUseLock()) {
            try {
                setLevel0(newLevel);
            } finally {
                unlock();
            }
        } else {
            synchronized (this) {
                setLevel0(newLevel);
            }
        }
    }

    private void setLevel0(Level newLevel) throws SecurityException {
=======
    public synchronized void setLevel(Level newLevel) {
>>>>>>> 7709d435
        if (newLevel == null) {
            throw new NullPointerException();
        }
        logLevel = newLevel;
    }



    /**
     * Get the log level specifying which messages will be
     * logged by this {@code Handler}.  Message levels lower
     * than this level will be discarded.
     * @return  the level of messages being logged.
     */
    public Level getLevel() {
        return logLevel;
    }

    /**
     * Check if this {@code Handler} would actually log a given {@code LogRecord}.
     * <p>
     * This method checks if the {@code LogRecord} has an appropriate
     * {@code Level} and  whether it satisfies any {@code Filter}.  It also
     * may make other {@code Handler} specific checks that might prevent a
     * handler from logging the {@code LogRecord}. It will return false if
     * the {@code LogRecord} is null.
     *
     * @param record  a {@code LogRecord} (may be null).
     * @return true if the {@code LogRecord} would be logged.
     *
     */
    public boolean isLoggable(LogRecord record) {
        final int levelValue = getLevel().intValue();
        if (record == null) return false;
        if (record.getLevel().intValue() < levelValue || levelValue == offValue) {
            return false;
        }
        final Filter filter = getFilter();
        if (filter == null) {
            return true;
        }
        return filter.isLoggable(record);
    }

}<|MERGE_RESOLUTION|>--- conflicted
+++ resolved
@@ -158,7 +158,6 @@
      * @throws  SecurityException  if a security manager exists and if
      *             the caller does not have {@code LoggingPermission("control")}.
      */
-<<<<<<< HEAD
     public void setFormatter(Formatter newFormatter) throws SecurityException {
         if (tryUseLock()) {
             try {
@@ -175,9 +174,6 @@
 
     private void setFormatter0(Formatter newFormatter) throws SecurityException {
         checkPermission();
-=======
-    public synchronized void setFormatter(Formatter newFormatter) {
->>>>>>> 7709d435
         formatter = Objects.requireNonNull(newFormatter);
     }
 
@@ -202,7 +198,6 @@
      * @throws  UnsupportedEncodingException if the named encoding is
      *          not supported.
      */
-<<<<<<< HEAD
     public void setEncoding(String encoding)
             throws SecurityException, java.io.UnsupportedEncodingException {
         if (tryUseLock()) {
@@ -221,10 +216,6 @@
     private void setEncoding0(String encoding)
                         throws SecurityException, java.io.UnsupportedEncodingException {
         checkPermission();
-=======
-    public synchronized void setEncoding(String encoding)
-            throws java.io.UnsupportedEncodingException {
->>>>>>> 7709d435
         if (encoding != null) {
             try {
                 if(!java.nio.charset.Charset.isSupported(encoding)) {
@@ -258,7 +249,6 @@
      * @throws  SecurityException  if a security manager exists and if
      *             the caller does not have {@code LoggingPermission("control")}.
      */
-<<<<<<< HEAD
     public void setFilter(Filter newFilter) throws SecurityException {
         if (tryUseLock()) {
             try {
@@ -275,9 +265,6 @@
 
     private void setFilter0(Filter newFilter) throws SecurityException {
         checkPermission();
-=======
-    public synchronized void setFilter(Filter newFilter) {
->>>>>>> 7709d435
         filter = newFilter;
     }
 
@@ -350,7 +337,6 @@
      * @throws  SecurityException  if a security manager exists and if
      *             the caller does not have {@code LoggingPermission("control")}.
      */
-<<<<<<< HEAD
     public void setLevel(Level newLevel) throws SecurityException {
         if (tryUseLock()) {
             try {
@@ -366,9 +352,6 @@
     }
 
     private void setLevel0(Level newLevel) throws SecurityException {
-=======
-    public synchronized void setLevel(Level newLevel) {
->>>>>>> 7709d435
         if (newLevel == null) {
             throw new NullPointerException();
         }
