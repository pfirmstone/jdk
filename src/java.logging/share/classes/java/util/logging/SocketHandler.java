/*
 * Copyright (c) 2000, 2023, Oracle and/or its affiliates. All rights reserved.
 * DO NOT ALTER OR REMOVE COPYRIGHT NOTICES OR THIS FILE HEADER.
 *
 * This code is free software; you can redistribute it and/or modify it
 * under the terms of the GNU General Public License version 2 only, as
 * published by the Free Software Foundation.  Oracle designates this
 * particular file as subject to the "Classpath" exception as provided
 * by Oracle in the LICENSE file that accompanied this code.
 *
 * This code is distributed in the hope that it will be useful, but WITHOUT
 * ANY WARRANTY; without even the implied warranty of MERCHANTABILITY or
 * FITNESS FOR A PARTICULAR PURPOSE.  See the GNU General Public License
 * version 2 for more details (a copy is included in the LICENSE file that
 * accompanied this code).
 *
 * You should have received a copy of the GNU General Public License version
 * 2 along with this work; if not, write to the Free Software Foundation,
 * Inc., 51 Franklin St, Fifth Floor, Boston, MA 02110-1301 USA.
 *
 * Please contact Oracle, 500 Oracle Parkway, Redwood Shores, CA 94065 USA
 * or visit www.oracle.com if you need additional information or have any
 * questions.
 */


package java.util.logging;

import java.io.*;
import java.net.*;

/**
 * Simple network logging {@code Handler}.
 * <p>
 * {@code LogRecords} are published to a network stream connection.  By default
 * the {@code XMLFormatter} class is used for formatting.
 * <p>
 * <b>Configuration:</b>
 * By default each {@code SocketHandler} is initialized using the following
 * {@code LogManager} configuration properties where {@code <handler-name>}
 * refers to the fully-qualified class name of the handler.
 * If properties are not defined
 * (or have invalid values) then the specified default values are used.
 * <ul>
 * <li>   &lt;handler-name&gt;.level
 *        specifies the default level for the {@code Handler}
 *        (defaults to {@code Level.ALL}). </li>
 * <li>   &lt;handler-name&gt;.filter
 *        specifies the name of a {@code Filter} class to use
 *        (defaults to no {@code Filter}). </li>
 * <li>   &lt;handler-name&gt;.formatter
 *        specifies the name of a {@code Formatter} class to use
 *        (defaults to {@code java.util.logging.XMLFormatter}). </li>
 * <li>   &lt;handler-name&gt;.encoding
 *        the name of the character set encoding to use (defaults to
 *        the default platform encoding). </li>
 * <li>   &lt;handler-name&gt;.host
 *        specifies the target host name to connect to (no default). </li>
 * <li>   &lt;handler-name&gt;.port
 *        specifies the target TCP port to use (no default). </li>
 * </ul>
 * <p>
 * For example, the properties for {@code SocketHandler} would be:
 * <ul>
 * <li>   java.util.logging.SocketHandler.level=INFO </li>
 * <li>   java.util.logging.SocketHandler.formatter=java.util.logging.SimpleFormatter </li>
 * </ul>
 * <p>
 * For a custom handler, e.g. com.foo.MyHandler, the properties would be:
 * <ul>
 * <li>   com.foo.MyHandler.level=INFO </li>
 * <li>   com.foo.MyHandler.formatter=java.util.logging.SimpleFormatter </li>
 * </ul>
 * <p>
 * The output IO stream is buffered, but is flushed after each
 * {@code LogRecord} is written.
 *
 * @since 1.4
 */

public class SocketHandler extends StreamHandler {
    private Socket sock;
    private String host;
    private int port;

    /**
     * Create a {@code SocketHandler}, using only {@code LogManager} properties
     * (or their defaults).
     * @throws IllegalArgumentException if the host or port are invalid or
     *          are not specified as LogManager properties.
     * @throws IOException if we are unable to connect to the target
     *         host and port.
     */
    public SocketHandler() throws IOException {
        // configure with specific defaults for SocketHandler
        super(Level.ALL, new XMLFormatter(), null);

        LogManager manager = LogManager.getLogManager();
        String cname = getClass().getName();
        port = manager.getIntProperty(cname + ".port", 0);
        host = manager.getStringProperty(cname + ".host", null);

        try {
            connect();
        } catch (IOException ix) {
            System.err.println("SocketHandler: connect failed to " + host + ":" + port);
            throw ix;
        }
    }

    /**
     * Construct a {@code SocketHandler} using a specified host and port.
     *
     * The {@code SocketHandler} is configured based on {@code LogManager}
     * properties (or their default values) except that the given target host
     * and port arguments are used. If the host argument is empty, but not
     * null String then the localhost is used.
     *
     * @param host target host.
     * @param port target port.
     *
     * @throws IllegalArgumentException if the host or port are invalid.
     * @throws IOException if we are unable to connect to the target
     *         host and port.
     */
    public SocketHandler(String host, int port) throws IOException {
        // configure with specific defaults for SocketHandler
        super(Level.ALL, new XMLFormatter(), null);

        this.port = port;
        this.host = host;

        connect();
    }

    private void connect() throws IOException {
        // Check the arguments are valid.
        if (port == 0) {
            throw new IllegalArgumentException("Bad port: " + port);
        }
        if (host == null) {
            throw new IllegalArgumentException("Null host name: " + host);
        }

        // Try to open a new socket.
        sock = new Socket(host, port);
        OutputStream out = sock.getOutputStream();
        BufferedOutputStream bout = new BufferedOutputStream(out);
        setOutputStream(bout);
    }

    /**
     * Close this output stream.
     *
     * @throws  SecurityException  if a security manager exists and if
     *             the caller does not have {@code LoggingPermission("control")}.
     */
    @Override
<<<<<<< HEAD
    public void close() throws SecurityException {
        if (tryUseLock()) {
            try {
                close0();
            } finally {
                unlock();
            }
        } else {
            synchronized (this) {
                close0();
            }
        }
    }

    private void close0() throws SecurityException {
=======
    public synchronized void close() {
>>>>>>> 7709d435
        super.close();
        if (sock != null) {
            try {
                sock.close();
            } catch (IOException ix) {
                // drop through.
            }
        }
        sock = null;
    }

    /**
     * Format and publish a {@code LogRecord}.
     *
     * @param  record  description of the log event. A null record is
     *                 silently ignored and is not published
     */
    @Override
    public synchronized void publish(LogRecord record) {
        if (!isLoggable(record)) {
            return;
        }
        super.publish(record);
        flush();
    }
}<|MERGE_RESOLUTION|>--- conflicted
+++ resolved
@@ -156,7 +156,6 @@
      *             the caller does not have {@code LoggingPermission("control")}.
      */
     @Override
-<<<<<<< HEAD
     public void close() throws SecurityException {
         if (tryUseLock()) {
             try {
@@ -172,9 +171,6 @@
     }
 
     private void close0() throws SecurityException {
-=======
-    public synchronized void close() {
->>>>>>> 7709d435
         super.close();
         if (sock != null) {
             try {
