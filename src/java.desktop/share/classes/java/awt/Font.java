--- conflicted
+++ resolved
@@ -890,7 +890,6 @@
     }
 
     /**
-<<<<<<< HEAD
      * Used with the byte count tracker for fonts created from streams.
      * If a thread can create temp files anyway, no point in counting
      * font bytes.
@@ -916,8 +915,6 @@
 
 
     /**
-=======
->>>>>>> 3804082c
      * Returns a new array of {@code Font} decoded from the specified stream.
      * The returned {@code Font[]} will have at least one element.
      * <p>
@@ -1066,7 +1063,6 @@
         }
         boolean copiedFontData = false;
         try {
-<<<<<<< HEAD
             final File tFile = AccessController.doPrivileged(
                 new PrivilegedExceptionAction<File>() {
                     public File run() throws IOException {
@@ -1091,12 +1087,6 @@
                 if (tracker != null) {
                     tracker.set(tFile, outStream);
                 }
-=======
-            final File tFile = Files.createTempFile("+~JF", ".tmp").toFile();
-            int totalSize = 0;
-            try {
-                final OutputStream outStream = new FileOutputStream(tFile);
->>>>>>> 3804082c
                 try (outStream) { /* don't close the input stream */
                     byte[] buf = new byte[8192];
                     for (;;) {
@@ -1119,7 +1109,6 @@
                 return fonts;
             } finally {
                 if (!copiedFontData) {
-<<<<<<< HEAD
                     if (tracker != null) {
                         tracker.subBytes(totalSize);
                     }
@@ -1131,9 +1120,6 @@
                             }
                         }
                     );
-=======
-                    tFile.delete();
->>>>>>> 3804082c
                 }
             }
         } catch (Throwable t) {
