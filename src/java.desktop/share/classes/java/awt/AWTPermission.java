/*
 * Copyright (c) 1997, 2021, Oracle and/or its affiliates. All rights reserved.
 * DO NOT ALTER OR REMOVE COPYRIGHT NOTICES OR THIS FILE HEADER.
 *
 * This code is free software; you can redistribute it and/or modify it
 * under the terms of the GNU General Public License version 2 only, as
 * published by the Free Software Foundation.  Oracle designates this
 * particular file as subject to the "Classpath" exception as provided
 * by Oracle in the LICENSE file that accompanied this code.
 *
 * This code is distributed in the hope that it will be useful, but WITHOUT
 * ANY WARRANTY; without even the implied warranty of MERCHANTABILITY or
 * FITNESS FOR A PARTICULAR PURPOSE.  See the GNU General Public License
 * version 2 for more details (a copy is included in the LICENSE file that
 * accompanied this code).
 *
 * You should have received a copy of the GNU General Public License version
 * 2 along with this work; if not, write to the Free Software Foundation,
 * Inc., 51 Franklin St, Fifth Floor, Boston, MA 02110-1301 USA.
 *
 * Please contact Oracle, 500 Oracle Parkway, Redwood Shores, CA 94065 USA
 * or visit www.oracle.com if you need additional information or have any
 * questions.
 */

package java.awt;

import java.io.Serial;
import java.security.BasicPermission;

/**
 * This class is for AWT permissions.
 * An {@code AWTPermission} contains a target name but
 * no actions list; you either have the named permission
 * or you don't.
 *
<<<<<<< HEAD
 * <P>
 * The target name is the name of the AWT permission (see below). The naming
 * convention follows the hierarchical property naming convention.
 * Also, an asterisk could be used to represent all AWT permissions.
 *
 * <P>
 * The following table lists all the possible {@code AWTPermission}
 * target names, and for each provides a description of what the
 * permission allows and a discussion of the risks of granting code
 * the permission.
 *
 * <table class="striped">
 * <caption>AWTPermission target names, descriptions, and associated risks
 * </caption>
 * <thead>
 *   <tr>
 *     <th scope="col">Permission Target Name
 *     <th scope="col">What the Permission Allows
 *     <th scope="col">Risks of Allowing this Permission
 * </thead>
 * <tbody>
 *   <tr>
 *     <th scope="row">accessClipboard
 *     <td>Posting and retrieval of information to and from the AWT clipboard
 *     <td>This would allow malfeasant code to share potentially sensitive or
 *     confidential information.
 *   <tr>
 *     <th scope="row">accessEventQueue
 *     <td>Access to the AWT event queue
 *     <td>After retrieving the AWT event queue, malicious code may peek at and
 *     even remove existing events from its event queue, as well as post bogus
 *     events which may purposefully cause the application or applet to
 *     misbehave in an insecure manner.
 *   <tr>
 *     <th scope="row">accessSystemTray
 *     <td>Access to the AWT SystemTray instance
 *     <td>This would allow malicious code to add tray icons to the system tray.
 *     First, such an icon may look like the icon of some known application
 *     (such as a firewall or anti-virus) and order a user to do something
 *     unsafe (with help of balloon messages). Second, the system tray may be
 *     glutted with tray icons so that no one could add a tray icon anymore.
 *   <tr>
 *     <th scope="row">createRobot
 *     <td>Create java.awt.Robot objects
 *     <td>The java.awt.Robot object allows code to generate native-level mouse
 *     and keyboard events as well as read the screen. It could allow malicious
 *     code to control the system, run other programs, read the display, and
 *     deny mouse and keyboard access to the user.
 *   <tr>
 *     <th scope="row">fullScreenExclusive
 *     <td>Enter full-screen exclusive mode
 *     <td>Entering full-screen exclusive mode allows direct access to low-level
 *     graphics card memory. This could be used to spoof the system, since the
 *     program is in direct control of rendering. Depending on the
 *     implementation, the security warning may not be shown for the windows
 *     used to enter the full-screen exclusive mode (assuming that the
 *     {@code fullScreenExclusive} permission has been granted to this
 *     application). Note that this behavior does not mean that the
 *     {@code showWindowWithoutWarningBanner} permission will be automatically
 *     granted to the application which has the {@code fullScreenExclusive}
 *     permission: non-full-screen windows will continue to be shown with the
 *     security warning.
 *   <tr>
 *     <th scope="row">listenToAllAWTEvents
 *     <td>Listen to all AWT events, system-wide
 *     <td>After adding an AWT event listener, malicious code may scan all AWT
 *     events dispatched in the system, allowing it to read all user input (such
 *     as passwords). Each AWT event listener is called from within the context
 *     of that event queue's EventDispatchThread, so if the accessEventQueue
 *     permission is also enabled, malicious code could modify the contents of
 *     AWT event queues system-wide, causing the application or applet to
 *     misbehave in an insecure manner.
 *   <tr>
 *     <th scope="row">readDisplayPixels
 *     <td>Readback of pixels from the display screen
 *     <td>Interfaces such as the java.awt.Composite interface or the
 *     java.awt.Robot class allow arbitrary code to examine pixels on the
 *     display enable malicious code to snoop on the activities of the user.
 *   <tr>
 *     <th scope="row">replaceKeyboardFocusManager
 *     <td>Sets the {@code KeyboardFocusManager} for a particular thread.
 *     <td>When {@code SecurityManager} is installed, the invoking thread must
 *     be granted this permission in order to replace the current
 *     {@code KeyboardFocusManager}. If permission is not granted, a
 *     {@code SecurityException} will be thrown.
 *   <tr>
 *     <th scope="row">setAppletStub
 *     <td>Setting the stub which implements Applet container services
 *     <td>Malicious code could set an applet's stub and result in unexpected
 *     behavior or denial of service to an applet.
 *   <tr>
 *     <th scope="row">setWindowAlwaysOnTop
 *     <td>Setting always-on-top property of the window:
 *     {@link Window#setAlwaysOnTop}
 *     <td>The malicious window might make itself look and behave like a real
 *     full desktop, so that information entered by the unsuspecting user is
 *     captured and subsequently misused
 *   <tr>
 *     <th scope="row">showWindowWithoutWarningBanner
 *     <td>Display of a window without also displaying a banner warning that the
 *     window was created by an applet
 *     <td>Without this warning, an applet may pop up windows without the user
 *     knowing that they belong to an applet. Since users may make
 *     security-sensitive decisions based on whether or not the window belongs
 *     to an applet (entering a username and password into a dialog box, for
 *     example), disabling this warning banner may allow applets to trick the
 *     user into entering such information.
 *   <tr>
 *     <th scope="row">toolkitModality
 *     <td>Creating {@link Dialog.ModalityType#TOOLKIT_MODAL TOOLKIT_MODAL}
 *     dialogs and setting the
 *     {@link Dialog.ModalExclusionType#TOOLKIT_EXCLUDE TOOLKIT_EXCLUDE} window
 *     property.
 *     <td>When a toolkit-modal dialog is shown from an applet, it blocks all
 *     other applets in the browser. When launching applications from Java Web
 *     Start, its windows (such as the security dialog) may also be blocked by
 *     toolkit-modal dialogs, shown from these applications.
 *   <tr>
 *     <th scope="row">watchMousePointer
 *     <td>Getting the information about the mouse pointer position at any time
 *     <td>Constantly watching the mouse pointer, an applet can make guesses
 *     about what the user is doing, i.e. moving the mouse to the lower left
 *     corner of the screen most likely means that the user is about to launch
 *     an application. If a virtual keypad is used so that keyboard is emulated
 *     using the mouse, an applet may guess what is being typed.
 * </tbody>
 * </table>
=======
 * @apiNote
 * This permission cannot be used for controlling access to resources
 * as the Security Manager is no longer supported.
 * Consequently this class is deprecated for removal in a future release.
>>>>>>> 28ae281b
 *
 * @see java.security.BasicPermission
 * @see java.security.Permission
 * @see java.security.Permissions
 * @see java.security.PermissionCollection
 * @see java.lang.SecurityManager
 *
 * @author Marianne Mueller
 * @author Roland Schemers
 * @deprecated There is no replacement for this class.
 */
@Deprecated(since="24", forRemoval=true)
public final class AWTPermission extends BasicPermission {

    /**
     * Use serialVersionUID from JDK 1.2 for interoperability.
     */
    @Serial
    private static final long serialVersionUID = 8890392402588814465L;

    /**
     * Creates a new {@code AWTPermission} with the specified name.
     * The name is the symbolic name of the {@code AWTPermission},
     * such as "topLevelWindow", "systemClipboard", etc. An asterisk
     * may be used to indicate all AWT permissions.
     *
     * @param name the name of the AWTPermission
     *
     * @throws NullPointerException if {@code name} is {@code null}.
     * @throws IllegalArgumentException if {@code name} is empty.
     */

    public AWTPermission(String name)
    {
        super(name);
    }

    /**
     * Creates a new {@code AWTPermission} object with the specified name.
     * The name is the symbolic name of the {@code AWTPermission}, and the
     * actions string is currently unused and should be {@code null}.
     *
     * @param name the name of the {@code AWTPermission}
     * @param actions should be {@code null}
     *
     * @throws NullPointerException if {@code name} is {@code null}.
     * @throws IllegalArgumentException if {@code name} is empty.
     */

    public AWTPermission(String name, String actions)
    {
        super(name, actions);
    }
}<|MERGE_RESOLUTION|>--- conflicted
+++ resolved
@@ -34,7 +34,6 @@
  * no actions list; you either have the named permission
  * or you don't.
  *
-<<<<<<< HEAD
  * <P>
  * The target name is the name of the AWT permission (see below). The naming
  * convention follows the hierarchical property naming convention.
@@ -162,12 +161,6 @@
  *     using the mouse, an applet may guess what is being typed.
  * </tbody>
  * </table>
-=======
- * @apiNote
- * This permission cannot be used for controlling access to resources
- * as the Security Manager is no longer supported.
- * Consequently this class is deprecated for removal in a future release.
->>>>>>> 28ae281b
  *
  * @see java.security.BasicPermission
  * @see java.security.Permission
@@ -177,9 +170,8 @@
  *
  * @author Marianne Mueller
  * @author Roland Schemers
- * @deprecated There is no replacement for this class.
  */
-@Deprecated(since="24", forRemoval=true)
+//@Deprecated(since="24", forRemoval=true)
 public final class AWTPermission extends BasicPermission {
 
     /**
