--- conflicted
+++ resolved
@@ -2246,7 +2246,6 @@
      * @see Toolkit#isAlwaysOnTopSupported
      * @since 1.5
      */
-<<<<<<< HEAD
     public final void setAlwaysOnTop(boolean alwaysOnTop) throws SecurityException {
         @SuppressWarnings("removal")
         SecurityManager security = System.getSecurityManager();
@@ -2254,9 +2253,6 @@
             security.checkPermission(AWTPermissions.SET_WINDOW_ALWAYS_ON_TOP_PERMISSION);
         }
 
-=======
-    public final void setAlwaysOnTop(boolean alwaysOnTop) {
->>>>>>> 6da3ecd6
         boolean oldAlwaysOnTop;
         synchronized(this) {
             oldAlwaysOnTop = this.alwaysOnTop;
