/*
 * Copyright (c) 1999, 2021, Oracle and/or its affiliates. All rights reserved.
 * DO NOT ALTER OR REMOVE COPYRIGHT NOTICES OR THIS FILE HEADER.
 *
 * This code is free software; you can redistribute it and/or modify it
 * under the terms of the GNU General Public License version 2 only, as
 * published by the Free Software Foundation.  Oracle designates this
 * particular file as subject to the "Classpath" exception as provided
 * by Oracle in the LICENSE file that accompanied this code.
 *
 * This code is distributed in the hope that it will be useful, but WITHOUT
 * ANY WARRANTY; without even the implied warranty of MERCHANTABILITY or
 * FITNESS FOR A PARTICULAR PURPOSE.  See the GNU General Public License
 * version 2 for more details (a copy is included in the LICENSE file that
 * accompanied this code).
 *
 * You should have received a copy of the GNU General Public License version
 * 2 along with this work; if not, write to the Free Software Foundation,
 * Inc., 51 Franklin St, Fifth Floor, Boston, MA 02110-1301 USA.
 *
 * Please contact Oracle, 500 Oracle Parkway, Redwood Shores, CA 94065 USA
 * or visit www.oracle.com if you need additional information or have any
 * questions.
 */

package javax.sound.sampled;

import java.io.Serial;
import java.security.BasicPermission;

/**
 * The {@code AudioPermission} class represents access rights to the audio
 * system resources. An {@code AudioPermission} contains a target name but no
 * actions list; you either have the named permission or you don't.
 * <p>
 * The target name is the name of the audio permission (see the table below).
 * The names follow the hierarchical property-naming convention. Also, an
 * asterisk can be used to represent all the audio permissions.
 * <p>
 * The following table lists the possible {@code AudioPermission} target names.
 * For each name, the table provides a description of exactly what that
 * permission allows, as well as a discussion of the risks of granting code the
 * permission.
 *
<<<<<<< HEAD
 * <table class="striped">
 * <caption>Permission target name, what the permission allows, and associated
 * risks</caption>
 * <thead>
 *   <tr>
 *     <th scope="col">Permission Target Name
 *     <th scope="col">What the Permission Allows
 *     <th scope="col">Risks of Allowing this Permission
 * </thead>
 * <tbody>
 *   <tr>
 *     <th scope="row">play
 *     <td>Audio playback through the audio device or devices on the system.
 *     Allows the application to obtain and manipulate lines and mixers for
 *     audio playback (rendering).
 *     <td>In some cases use of this permission may affect other
 *     applications because the audio from one line may be mixed with other
 *     audio being played on the system, or because manipulation of a mixer
 *     affects the audio for all lines using that mixer.
 *   <tr>
 *     <th scope="row">record
 *     <td>Audio recording through the audio device or devices on the system.
 *     Allows the application to obtain and manipulate lines and mixers for
 *     audio recording (capture).
 *     <td>In some cases use of this permission may affect other applications
 *     because manipulation of a mixer affects the audio for all lines using
 *     that mixer. This permission can enable an applet or application to
 *     eavesdrop on a user.
 * </tbody>
 * </table>
=======
 * @apiNote
 * This permission cannot be used for controlling access to resources
 * as the Security Manager is no longer supported.
 * Consequently this class is deprecated and may be removed in a future release.
>>>>>>> 10def484
 *
 * @author Kara Kytle
 * @since 1.3
 * @deprecated There is no replacement for this class.
 */
@Deprecated(since="24", forRemoval=true)
public class AudioPermission extends BasicPermission {

    /**
     * Use serialVersionUID from JDK 1.3 for interoperability.
     */
    @Serial
    private static final long serialVersionUID = -5518053473477801126L;

    /**
     * Creates a new {@code AudioPermission} object that has the specified
     * symbolic name, such as "play" or "record". An asterisk can be used to
     * indicate all audio permissions.
     *
     * @param  name the name of the new {@code AudioPermission}
     * @throws NullPointerException if {@code name} is {@code null}
     * @throws IllegalArgumentException if {@code name} is empty
     */
    public AudioPermission(final String name) {
        super(name);
    }

    /**
     * Creates a new {@code AudioPermission} object that has the specified
     * symbolic name, such as "play" or "record". The {@code actions} parameter
     * is currently unused and should be {@code null}.
     *
     * @param  name the name of the new {@code AudioPermission}
     * @param  actions (unused; should be {@code null})
     * @throws NullPointerException if {@code name} is {@code null}
     * @throws IllegalArgumentException if {@code name} is empty
     */
    public AudioPermission(final String name, final String actions) {
        super(name, actions);
    }
}<|MERGE_RESOLUTION|>--- conflicted
+++ resolved
@@ -42,7 +42,6 @@
  * permission allows, as well as a discussion of the risks of granting code the
  * permission.
  *
-<<<<<<< HEAD
  * <table class="striped">
  * <caption>Permission target name, what the permission allows, and associated
  * risks</caption>
@@ -73,12 +72,6 @@
  *     eavesdrop on a user.
  * </tbody>
  * </table>
-=======
- * @apiNote
- * This permission cannot be used for controlling access to resources
- * as the Security Manager is no longer supported.
- * Consequently this class is deprecated and may be removed in a future release.
->>>>>>> 10def484
  *
  * @author Kara Kytle
  * @since 1.3
