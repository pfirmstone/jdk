/*
 * Copyright (c) 2000, 2023, Oracle and/or its affiliates. All rights reserved.
 * DO NOT ALTER OR REMOVE COPYRIGHT NOTICES OR THIS FILE HEADER.
 *
 * This code is free software; you can redistribute it and/or modify it
 * under the terms of the GNU General Public License version 2 only, as
 * published by the Free Software Foundation.  Oracle designates this
 * particular file as subject to the "Classpath" exception as provided
 * by Oracle in the LICENSE file that accompanied this code.
 *
 * This code is distributed in the hope that it will be useful, but WITHOUT
 * ANY WARRANTY; without even the implied warranty of MERCHANTABILITY or
 * FITNESS FOR A PARTICULAR PURPOSE.  See the GNU General Public License
 * version 2 for more details (a copy is included in the LICENSE file that
 * accompanied this code).
 *
 * You should have received a copy of the GNU General Public License version
 * 2 along with this work; if not, write to the Free Software Foundation,
 * Inc., 51 Franklin St, Fifth Floor, Boston, MA 02110-1301 USA.
 *
 * Please contact Oracle, 500 Oracle Parkway, Redwood Shores, CA 94065 USA
 * or visit www.oracle.com if you need additional information or have any
 * questions.
 */
package javax.swing.text;

import sun.reflect.misc.ReflectUtil;
import sun.swing.SwingUtilities2;

import java.io.Serializable;
import java.lang.reflect.*;
import java.text.ParseException;
import javax.swing.*;

/**
 * <code>DefaultFormatter</code> formats arbitrary objects. Formatting is done
 * by invoking the <code>toString</code> method. In order to convert the
 * value back to a String, your class must provide a constructor that
 * takes a String argument. If no single argument constructor that takes a
 * String is found, the returned value will be the String passed into
 * <code>stringToValue</code>.
 * <p>
 * Instances of <code>DefaultFormatter</code> can not be used in multiple
 * instances of <code>JFormattedTextField</code>. To obtain a copy of
 * an already configured <code>DefaultFormatter</code>, use the
 * <code>clone</code> method.
 * <p>
 * <strong>Warning:</strong>
 * Serialized objects of this class will not be compatible with
 * future Swing releases. The current serialization support is
 * appropriate for short term storage or RMI between applications running
 * the same version of Swing.  As of 1.4, support for long term storage
 * of all JavaBeans
 * has been added to the <code>java.beans</code> package.
 * Please see {@link java.beans.XMLEncoder}.
 *
 * @see javax.swing.JFormattedTextField.AbstractFormatter
 *
 * @since 1.4
 */
@SuppressWarnings("serial") // Same-version serialization only
public class DefaultFormatter extends JFormattedTextField.AbstractFormatter
                    implements Cloneable, Serializable {
    /** Indicates if the value being edited must match the mask. */
    private boolean allowsInvalid;

    /** If true, overwrite mode is enabled. */
    private boolean overwriteMode;

    /** If true, any time a valid edit happens commitEdit is invoked. */
    private boolean commitOnEdit;

    /** Class used to create new instances. */
    private Class<?> valueClass;

    /** NavigationFilter that forwards calls back to DefaultFormatter. */
    private NavigationFilter navigationFilter;

    /** DocumentFilter that forwards calls back to DefaultFormatter. */
    private DocumentFilter documentFilter;

    /** Used during replace to track the region to replace. */
    transient ReplaceHolder replaceHolder;


    /**
     * Creates a DefaultFormatter.
     */
    public DefaultFormatter() {
        overwriteMode = true;
        allowsInvalid = true;
    }

    /**
     * Installs the <code>DefaultFormatter</code> onto a particular
     * <code>JFormattedTextField</code>.
     * This will invoke <code>valueToString</code> to convert the
     * current value from the <code>JFormattedTextField</code> to
     * a String. This will then install the <code>Action</code>s from
     * <code>getActions</code>, the <code>DocumentFilter</code>
     * returned from <code>getDocumentFilter</code> and the
     * <code>NavigationFilter</code> returned from
     * <code>getNavigationFilter</code> onto the
     * <code>JFormattedTextField</code>.
     * <p>
     * Subclasses will typically only need to override this if they
     * wish to install additional listeners on the
     * <code>JFormattedTextField</code>.
     * <p>
     * If there is a <code>ParseException</code> in converting the
     * current value to a String, this will set the text to an empty
     * String, and mark the <code>JFormattedTextField</code> as being
     * in an invalid state.
     * <p>
     * While this is a public method, this is typically only useful
     * for subclassers of <code>JFormattedTextField</code>.
     * <code>JFormattedTextField</code> will invoke this method at
     * the appropriate times when the value changes, or its internal
     * state changes.
     *
     * @param ftf JFormattedTextField to format for, may be null indicating
     *            uninstall from current JFormattedTextField.
     */
    public void install(JFormattedTextField ftf) {
        super.install(ftf);
        positionCursorAtInitialLocation();
    }

    /**
     * Sets when edits are published back to the
     * <code>JFormattedTextField</code>. If true, <code>commitEdit</code>
     * is invoked after every valid edit (any time the text is edited). On
     * the other hand, if this is false than the <code>DefaultFormatter</code>
     * does not publish edits back to the <code>JFormattedTextField</code>.
     * As such, the only time the value of the <code>JFormattedTextField</code>
     * will change is when <code>commitEdit</code> is invoked on
     * <code>JFormattedTextField</code>, typically when enter is pressed
     * or focus leaves the <code>JFormattedTextField</code>.
     *
     * @param commit Used to indicate when edits are committed back to the
     *               JTextComponent
     */
    public void setCommitsOnValidEdit(boolean commit) {
        commitOnEdit = commit;
    }

    /**
     * Returns when edits are published back to the
     * <code>JFormattedTextField</code>.
     *
     * @return true if edits are committed after every valid edit
     */
    public boolean getCommitsOnValidEdit() {
        return commitOnEdit;
    }

    /**
     * Configures the behavior when inserting characters. If
     * <code>overwriteMode</code> is true (the default), new characters
     * overwrite existing characters in the model.
     *
     * @param overwriteMode Indicates if overwrite mode is used
     */
    public void setOverwriteMode(boolean overwriteMode) {
        this.overwriteMode = overwriteMode;
    }

    /**
     * Returns the behavior when inserting characters.
     *
     * @return true if newly inserted characters overwrite existing characters
     */
    public boolean getOverwriteMode() {
        return overwriteMode;
    }

    /**
     * Sets whether or not the value being edited is allowed to be invalid
     * for a length of time (that is, <code>stringToValue</code> throws
     * a <code>ParseException</code>).
     * It is often convenient to allow the user to temporarily input an
     * invalid value.
     *
     * @param allowsInvalid Used to indicate if the edited value must always
     *        be valid
     */
    public void setAllowsInvalid(boolean allowsInvalid) {
        this.allowsInvalid = allowsInvalid;
    }

    /**
     * Returns whether or not the value being edited is allowed to be invalid
     * for a length of time.
     *
     * @return false if the edited value must always be valid
     */
    public boolean getAllowsInvalid() {
        return allowsInvalid;
    }

    /**
     * Sets that class that is used to create new Objects. If the
     * passed in class does not have a single argument constructor that
     * takes a String, String values will be used.
     *
     * @param valueClass Class used to construct return value from
     *        stringToValue
     */
    public void setValueClass(Class<?> valueClass) {
        this.valueClass = valueClass;
    }

    /**
     * Returns that class that is used to create new Objects.
     *
     * @return Class used to construct return value from stringToValue
     */
    public Class<?> getValueClass() {
        return valueClass;
    }

    /**
     * Converts the passed in String into an instance of
     * <code>getValueClass</code> by way of the constructor that
     * takes a String argument. If <code>getValueClass</code>
     * returns null, the Class of the current value in the
     * <code>JFormattedTextField</code> will be used. If this is null, a
     * String will be returned. If the constructor throws an exception, a
     * <code>ParseException</code> will be thrown. If there is no single
     * argument String constructor, <code>string</code> will be returned.
     *
     * @throws ParseException if there is an error in the conversion
     * @param string String to convert
     * @return Object representation of text
     */
    public Object stringToValue(String string) throws ParseException {
        Class<?> vc = getValueClass();
        JFormattedTextField ftf = getFormattedTextField();

        if (vc == null && ftf != null) {
            Object value = ftf.getValue();

            if (value != null) {
                vc = value.getClass();
            }
        }
        if (vc != null) {
            Constructor<?> cons;

            try {
<<<<<<< HEAD
                ReflectUtil.checkPackageAccess(vc);
                SwingUtilities2.checkAccess(vc.getModifiers());
=======
>>>>>>> 8e9ba788
                cons = vc.getConstructor(new Class<?>[]{String.class});

            } catch (NoSuchMethodException nsme) {
                cons = null;
            }

            if (cons != null) {
                try {
                    return cons.newInstance(new Object[] { string });
                } catch (Throwable ex) {
                    throw new ParseException("Error creating instance", 0);
                }
            }
        }
        return string;
    }

    /**
     * Converts the passed in Object into a String by way of the
     * <code>toString</code> method.
     *
     * @throws ParseException if there is an error in the conversion
     * @param value Value to convert
     * @return String representation of value
     */
    public String valueToString(Object value) throws ParseException {
        if (value == null) {
            return "";
        }
        return value.toString();
    }

    /**
     * Returns the <code>DocumentFilter</code> used to restrict the characters
     * that can be input into the <code>JFormattedTextField</code>.
     *
     * @return DocumentFilter to restrict edits
     */
    protected DocumentFilter getDocumentFilter() {
        if (documentFilter == null) {
            documentFilter = new DefaultDocumentFilter();
        }
        return documentFilter;
    }

    /**
     * Returns the <code>NavigationFilter</code> used to restrict where the
     * cursor can be placed.
     *
     * @return NavigationFilter to restrict navigation
     */
    protected NavigationFilter getNavigationFilter() {
        if (navigationFilter == null) {
            navigationFilter = new DefaultNavigationFilter();
        }
        return navigationFilter;
    }

    /**
     * Creates a copy of the DefaultFormatter.
     *
     * @return copy of the DefaultFormatter
     */
    public Object clone() throws CloneNotSupportedException {
        DefaultFormatter formatter = (DefaultFormatter)super.clone();

        formatter.navigationFilter = null;
        formatter.documentFilter = null;
        formatter.replaceHolder = null;
        return formatter;
    }


    /**
     * Positions the cursor at the initial location.
     */
    void positionCursorAtInitialLocation() {
        JFormattedTextField ftf = getFormattedTextField();
        if (ftf != null) {
            ftf.setCaretPosition(getInitialVisualPosition());
        }
    }

    /**
     * Returns the initial location to position the cursor at. This forwards
     * the call to <code>getNextNavigatableChar</code>.
     */
    int getInitialVisualPosition() {
        return getNextNavigatableChar(0, 1);
    }

    /**
     * Subclasses should override this if they want cursor navigation
     * to skip certain characters. A return value of false indicates
     * the character at <code>offset</code> should be skipped when
     * navigating through the field.
     */
    boolean isNavigatable(int offset) {
        return true;
    }

    /**
     * Returns true if the text in <code>text</code> can be inserted.  This
     * does not mean the text will ultimately be inserted, it is used if
     * text can trivially reject certain characters.
     */
    boolean isLegalInsertText(String text) {
        return true;
    }

    /**
     * Returns the next editable character starting at offset incrementing
     * the offset by <code>direction</code>.
     */
    private int getNextNavigatableChar(int offset, int direction) {
        int max = getFormattedTextField().getDocument().getLength();

        while (offset >= 0 && offset < max) {
            if (isNavigatable(offset)) {
                return offset;
            }
            offset += direction;
        }
        return offset;
    }

    /**
     * A convenience methods to return the result of deleting
     * <code>deleteLength</code> characters at <code>offset</code>
     * and inserting <code>replaceString</code> at <code>offset</code>
     * in the current text field.
     */
    String getReplaceString(int offset, int deleteLength,
                            String replaceString) {
        String string = getFormattedTextField().getText();
        String result;

        result = string.substring(0, offset);
        if (replaceString != null) {
            result += replaceString;
        }
        if (offset + deleteLength < string.length()) {
            result += string.substring(offset + deleteLength);
        }
        return result;
    }

    /*
     * Returns true if the operation described by <code>rh</code> will
     * result in a legal edit.  This may set the <code>value</code>
     * field of <code>rh</code>.
     */
    boolean isValidEdit(ReplaceHolder rh) {
        if (!getAllowsInvalid()) {
            String newString = getReplaceString(rh.offset, rh.length, rh.text);

            try {
                rh.value = stringToValue(newString);

                return true;
            } catch (ParseException pe) {
                return false;
            }
        }
        return true;
    }

    /**
     * Invokes <code>commitEdit</code> on the JFormattedTextField.
     */
    void commitEdit() throws ParseException {
        JFormattedTextField ftf = getFormattedTextField();

        if (ftf != null) {
            ftf.commitEdit();
        }
    }

    /**
     * Pushes the value to the JFormattedTextField if the current value
     * is valid and invokes <code>setEditValid</code> based on the
     * validity of the value.
     */
    void updateValue() {
        updateValue(null);
    }

    /**
     * Pushes the <code>value</code> to the editor if we are to
     * commit on edits. If <code>value</code> is null, the current value
     * will be obtained from the text component.
     */
    void updateValue(Object value) {
        try {
            if (value == null) {
                String string = getFormattedTextField().getText();

                value = stringToValue(string);
            }

            if (getCommitsOnValidEdit()) {
                commitEdit();
            }
            setEditValid(true);
        } catch (ParseException pe) {
            setEditValid(false);
        }
    }

    /**
     * Returns the next cursor position from offset by incrementing
     * <code>direction</code>. This uses
     * <code>getNextNavigatableChar</code>
     * as well as constraining the location to the max position.
     */
    int getNextCursorPosition(int offset, int direction) {
        int newOffset = getNextNavigatableChar(offset, direction);
        int max = getFormattedTextField().getDocument().getLength();

        if (!getAllowsInvalid()) {
            if (direction == -1 && offset == newOffset) {
                // Case where hit backspace and only characters before
                // offset are fixed.
                newOffset = getNextNavigatableChar(newOffset, 1);
                if (newOffset >= max) {
                    newOffset = offset;
                }
            }
            else if (direction == 1 && newOffset >= max) {
                // Don't go beyond last editable character.
                newOffset = getNextNavigatableChar(max - 1, -1);
                if (newOffset < max) {
                    newOffset++;
                }
            }
        }
        return newOffset;
    }

    /**
     * Resets the cursor by using getNextCursorPosition.
     */
    void repositionCursor(int offset, int direction) {
        getFormattedTextField().getCaret().setDot(getNextCursorPosition
                                                  (offset, direction));
    }


    /**
     * Finds the next navigable character.
     */
    int getNextVisualPositionFrom(JTextComponent text, int pos,
                                  Position.Bias bias, int direction,
                                  Position.Bias[] biasRet)
                                           throws BadLocationException {
        int value = text.getUI().getNextVisualPositionFrom(text, pos, bias,
                                                           direction, biasRet);

        if (value == -1) {
            return -1;
        }
        if (!getAllowsInvalid() && (direction == SwingConstants.EAST ||
                                    direction == SwingConstants.WEST)) {
            int last = -1;

            while (!isNavigatable(value) && value != last) {
                last = value;
                value = text.getUI().getNextVisualPositionFrom(
                              text, value, bias, direction,biasRet);
            }
            int max = getFormattedTextField().getDocument().getLength();
            if (last == value || value == max) {
                if (value == 0) {
                    biasRet[0] = Position.Bias.Forward;
                    value = getInitialVisualPosition();
                }
                if (value >= max && max > 0) {
                    // Pending: should not assume forward!
                    biasRet[0] = Position.Bias.Forward;
                    value = getNextNavigatableChar(max - 1, -1) + 1;
                }
            }
        }
        return value;
    }

    /**
     * Returns true if the edit described by <code>rh</code> will result
     * in a legal value.
     */
    boolean canReplace(ReplaceHolder rh) {
        return isValidEdit(rh);
    }

    /**
     * DocumentFilter method, funnels into <code>replace</code>.
     */
    void replace(DocumentFilter.FilterBypass fb, int offset,
                     int length, String text,
                     AttributeSet attrs) throws BadLocationException {
        ReplaceHolder rh = getReplaceHolder(fb, offset, length, text, attrs);

        replace(rh);
    }

    /**
     * If the edit described by <code>rh</code> is legal, this will
     * return true, commit the edit (if necessary) and update the cursor
     * position.  This forwards to <code>canReplace</code> and
     * <code>isLegalInsertText</code> as necessary to determine if
     * the edit is in fact legal.
     * <p>
     * All of the DocumentFilter methods funnel into here, you should
     * generally only have to override this.
     */
    boolean replace(ReplaceHolder rh) throws BadLocationException {
        boolean valid = true;
        int direction = 1;

        if (rh.length > 0 && (rh.text == null || rh.text.length() == 0) &&
               (getFormattedTextField().getSelectionStart() != rh.offset ||
                   rh.length > 1)) {
            direction = -1;
        }

        if (getOverwriteMode() && rh.text != null &&
            getFormattedTextField().getSelectedText() == null)
        {
            rh.length = Math.min(Math.max(rh.length, rh.text.length()),
                                 rh.fb.getDocument().getLength() - rh.offset);
        }
        if ((rh.text != null && !isLegalInsertText(rh.text)) ||
            !canReplace(rh) ||
            (rh.length == 0 && (rh.text == null || rh.text.length() == 0))) {
            valid = false;
        }
        if (valid) {
            int cursor = rh.cursorPosition;

            rh.fb.replace(rh.offset, rh.length, rh.text, rh.attrs);
            if (cursor == -1) {
                cursor = rh.offset;
                if (direction == 1 && rh.text != null) {
                    cursor = rh.offset + rh.text.length();
                }
            }
            updateValue(rh.value);
            repositionCursor(cursor, direction);
            return true;
        }
        else {
            invalidEdit();
        }
        return false;
    }

    /**
     * NavigationFilter method, subclasses that wish finer control should
     * override this.
     */
    void setDot(NavigationFilter.FilterBypass fb, int dot, Position.Bias bias){
        fb.setDot(dot, bias);
    }

    /**
     * NavigationFilter method, subclasses that wish finer control should
     * override this.
     */
    void moveDot(NavigationFilter.FilterBypass fb, int dot,
                 Position.Bias bias) {
        fb.moveDot(dot, bias);
    }


    /**
     * Returns the ReplaceHolder to track the replace of the specified
     * text.
     */
    ReplaceHolder getReplaceHolder(DocumentFilter.FilterBypass fb, int offset,
                                   int length, String text,
                                   AttributeSet attrs) {
        if (replaceHolder == null) {
            replaceHolder = new ReplaceHolder();
        }
        replaceHolder.reset(fb, offset, length, text, attrs);
        return replaceHolder;
    }


    /**
     * ReplaceHolder is used to track where insert/remove/replace is
     * going to happen.
     */
    static class ReplaceHolder {
        /** The FilterBypass that was passed to the DocumentFilter method. */
        DocumentFilter.FilterBypass fb;
        /** Offset where the remove/insert is going to occur. */
        int offset;
        /** Length of text to remove. */
        int length;
        /** The text to insert, may be null. */
        String text;
        /** AttributeSet to attach to text, may be null. */
        AttributeSet attrs;
        /** The resulting value, this may never be set. */
        Object value;
        /** Position the cursor should be adjusted from.  If this is -1
         * the cursor position will be adjusted based on the direction of
         * the replace (-1: offset, 1: offset + text.length()), otherwise
         * the cursor position is adjusted from this position.
         */
        int cursorPosition;

        void reset(DocumentFilter.FilterBypass fb, int offset, int length,
                   String text, AttributeSet attrs) {
            this.fb = fb;
            this.offset = offset;
            this.length = length;
            this.text = text;
            this.attrs = attrs;
            this.value = null;
            cursorPosition = -1;
        }
    }


    /**
     * NavigationFilter implementation that calls back to methods with
     * same name in DefaultFormatter.
     */
    private class DefaultNavigationFilter extends NavigationFilter
                             implements Serializable {
        public void setDot(FilterBypass fb, int dot, Position.Bias bias) {
            JTextComponent tc = DefaultFormatter.this.getFormattedTextField();
            if (tc.composedTextExists()) {
                // bypass the filter
                fb.setDot(dot, bias);
            } else {
                DefaultFormatter.this.setDot(fb, dot, bias);
            }
        }

        public void moveDot(FilterBypass fb, int dot, Position.Bias bias) {
            JTextComponent tc = DefaultFormatter.this.getFormattedTextField();
            if (tc.composedTextExists()) {
                // bypass the filter
                fb.moveDot(dot, bias);
            } else {
                DefaultFormatter.this.moveDot(fb, dot, bias);
            }
        }

        public int getNextVisualPositionFrom(JTextComponent text, int pos,
                                             Position.Bias bias,
                                             int direction,
                                             Position.Bias[] biasRet)
                                           throws BadLocationException {
            if (text.composedTextExists()) {
                // forward the call to the UI directly
                return text.getUI().getNextVisualPositionFrom(
                        text, pos, bias, direction, biasRet);
            } else {
                return DefaultFormatter.this.getNextVisualPositionFrom(
                        text, pos, bias, direction, biasRet);
            }
        }
    }


    /**
     * DocumentFilter implementation that calls back to the replace
     * method of DefaultFormatter.
     */
    private class DefaultDocumentFilter extends DocumentFilter implements
                             Serializable {
        public void remove(FilterBypass fb, int offset, int length) throws
                              BadLocationException {
            JTextComponent tc = DefaultFormatter.this.getFormattedTextField();
            if (tc.composedTextExists()) {
                // bypass the filter
                fb.remove(offset, length);
            } else {
                DefaultFormatter.this.replace(fb, offset, length, null, null);
            }
        }

        public void insertString(FilterBypass fb, int offset,
                                 String string, AttributeSet attr) throws
                              BadLocationException {
            JTextComponent tc = DefaultFormatter.this.getFormattedTextField();
            if (tc.composedTextExists() ||
                Utilities.isComposedTextAttributeDefined(attr)) {
                // bypass the filter
                fb.insertString(offset, string, attr);
            } else {
                DefaultFormatter.this.replace(fb, offset, 0, string, attr);
            }
        }

        public void replace(FilterBypass fb, int offset, int length,
                                 String text, AttributeSet attr) throws
                              BadLocationException {
            JTextComponent tc = DefaultFormatter.this.getFormattedTextField();
            if (tc.composedTextExists() ||
                Utilities.isComposedTextAttributeDefined(attr)) {
                // bypass the filter
                fb.replace(offset, length, text, attr);
            } else {
                DefaultFormatter.this.replace(fb, offset, length, text, attr);
            }
        }
    }
}<|MERGE_RESOLUTION|>--- conflicted
+++ resolved
@@ -248,11 +248,8 @@
             Constructor<?> cons;
 
             try {
-<<<<<<< HEAD
                 ReflectUtil.checkPackageAccess(vc);
                 SwingUtilities2.checkAccess(vc.getModifiers());
-=======
->>>>>>> 8e9ba788
                 cons = vc.getConstructor(new Class<?>[]{String.class});
 
             } catch (NoSuchMethodException nsme) {
