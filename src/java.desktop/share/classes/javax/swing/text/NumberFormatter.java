--- conflicted
+++ resolved
@@ -437,11 +437,8 @@
                         valueClass = value.getClass();
                     }
                     try {
-<<<<<<< HEAD
                         ReflectUtil.checkPackageAccess(valueClass);
                         SwingUtilities2.checkAccess(valueClass.getModifiers());
-=======
->>>>>>> 8e9ba788
                         Constructor<?> cons = valueClass.getConstructor(
                                               new Class<?>[] { String.class });
                         if (cons != null) {
