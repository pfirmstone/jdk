/*
 * Copyright (c) 2007, 2023, Oracle and/or its affiliates. All rights reserved.
 * DO NOT ALTER OR REMOVE COPYRIGHT NOTICES OR THIS FILE HEADER.
 *
 * This code is free software; you can redistribute it and/or modify it
 * under the terms of the GNU General Public License version 2 only, as
 * published by the Free Software Foundation.  Oracle designates this
 * particular file as subject to the "Classpath" exception as provided
 * by Oracle in the LICENSE file that accompanied this code.
 *
 * This code is distributed in the hope that it will be useful, but WITHOUT
 * ANY WARRANTY; without even the implied warranty of MERCHANTABILITY or
 * FITNESS FOR A PARTICULAR PURPOSE.  See the GNU General Public License
 * version 2 for more details (a copy is included in the LICENSE file that
 * accompanied this code).
 *
 * You should have received a copy of the GNU General Public License version
 * 2 along with this work; if not, write to the Free Software Foundation,
 * Inc., 51 Franklin St, Fifth Floor, Boston, MA 02110-1301 USA.
 *
 * Please contact Oracle, 500 Oracle Parkway, Redwood Shores, CA 94065 USA
 * or visit www.oracle.com if you need additional information or have any
 * questions.
 */

package com.sun.media.sound;

import java.io.BufferedReader;
import java.io.File;
import java.io.IOException;
import java.io.InputStream;
import java.io.InputStreamReader;
import java.net.URL;
import java.net.URLClassLoader;
import java.security.AccessController;
import java.util.ArrayList;
import java.util.Objects;

import javax.sound.midi.InvalidMidiDataException;
import javax.sound.midi.Soundbank;
import javax.sound.midi.spi.SoundbankReader;

<<<<<<< HEAD
import sun.reflect.misc.ReflectUtil;
import sun.security.action.GetBooleanAction;

=======
>>>>>>> 6da3ecd6
/**
 * JarSoundbankReader is used to read soundbank object from jar files.
 *
 * @author Karl Helgason
 */
public final class JARSoundbankReader extends SoundbankReader {

    /**
     * Value of the system property that enables the Jar soundbank loading
     * {@code true} if jar sound bank is allowed to be loaded default is
     * {@code false}.
     */
    @SuppressWarnings("removal")
    private static final boolean JAR_SOUNDBANK_ENABLED =
            AccessController.doPrivileged(
                    new GetBooleanAction("jdk.sound.jarsoundbank"));

    private static boolean isZIP(URL url) {
        boolean ok = false;
        try {
            try (InputStream stream = url.openStream()) {
                byte[] buff = new byte[4];
                ok = stream.read(buff) == 4;
                if (ok) {
                    ok =  (buff[0] == 0x50
                        && buff[1] == 0x4b
                        && buff[2] == 0x03
                        && buff[3] == 0x04);
                }
            }
        } catch (IOException e) {
        }
        return ok;
    }

    @Override
    @SuppressWarnings("deprecation")
    public Soundbank getSoundbank(URL url)
            throws InvalidMidiDataException, IOException {
        Objects.requireNonNull(url);
        if (!JAR_SOUNDBANK_ENABLED || !isZIP(url))
            return null;

        ArrayList<Soundbank> soundbanks = new ArrayList<>();
        URLClassLoader ucl = URLClassLoader.newInstance(new URL[]{url});
        InputStream stream = ucl.getResourceAsStream(
                "META-INF/services/javax.sound.midi.Soundbank");
        if (stream == null)
            return null;
        try (stream) {
            BufferedReader r = new BufferedReader(new InputStreamReader(stream));
            String line = r.readLine();
            while (line != null) {
                if (!line.startsWith("#")) {
                    try {
                        Class<?> c = Class.forName(line.trim(), false, ucl);
                        if (Soundbank.class.isAssignableFrom(c)) {
                            Object o = c.newInstance();
                            soundbanks.add((Soundbank) o);
                        }
                    } catch (ReflectiveOperationException ignored) {
                    }
                }
                line = r.readLine();
            }
        }
        if (soundbanks.size() == 0)
            return null;
        if (soundbanks.size() == 1)
            return soundbanks.get(0);
        SimpleSoundbank sbk = new SimpleSoundbank();
        for (Soundbank soundbank : soundbanks)
            sbk.addAllInstruments(soundbank);
        return sbk;
    }

    @Override
    public Soundbank getSoundbank(InputStream stream)
            throws InvalidMidiDataException, IOException {
        Objects.requireNonNull(stream);
        return null;
    }

    @Override
    public Soundbank getSoundbank(File file)
            throws InvalidMidiDataException, IOException {
        Objects.requireNonNull(file);
        return getSoundbank(file.toURI().toURL());
    }
}<|MERGE_RESOLUTION|>--- conflicted
+++ resolved
@@ -40,12 +40,9 @@
 import javax.sound.midi.Soundbank;
 import javax.sound.midi.spi.SoundbankReader;
 
-<<<<<<< HEAD
 import sun.reflect.misc.ReflectUtil;
 import sun.security.action.GetBooleanAction;
 
-=======
->>>>>>> 6da3ecd6
 /**
  * JarSoundbankReader is used to read soundbank object from jar files.
  *
