/*
 * Copyright (c) 2003, 2024, Oracle and/or its affiliates. All rights reserved.
 * DO NOT ALTER OR REMOVE COPYRIGHT NOTICES OR THIS FILE HEADER.
 *
 * This code is free software; you can redistribute it and/or modify it
 * under the terms of the GNU General Public License version 2 only, as
 * published by the Free Software Foundation.  Oracle designates this
 * particular file as subject to the "Classpath" exception as provided
 * by Oracle in the LICENSE file that accompanied this code.
 *
 * This code is distributed in the hope that it will be useful, but WITHOUT
 * ANY WARRANTY; without even the implied warranty of MERCHANTABILITY or
 * FITNESS FOR A PARTICULAR PURPOSE.  See the GNU General Public License
 * version 2 for more details (a copy is included in the LICENSE file that
 * accompanied this code).
 *
 * You should have received a copy of the GNU General Public License version
 * 2 along with this work; if not, write to the Free Software Foundation,
 * Inc., 51 Franklin St, Fifth Floor, Boston, MA 02110-1301 USA.
 *
 * Please contact Oracle, 500 Oracle Parkway, Redwood Shores, CA 94065 USA
 * or visit www.oracle.com if you need additional information or have any
 * questions.
 */

package sun.font;

import java.lang.ref.Reference;
import java.awt.FontFormatException;
import java.awt.geom.GeneralPath;
import java.awt.geom.Point2D;
import java.awt.geom.Rectangle2D;
import java.io.File;
import java.nio.ByteBuffer;
import sun.java2d.Disposer;
import sun.java2d.DisposerRecord;

import java.io.IOException;
import java.util.List;
import java.security.AccessController;
import java.security.PrivilegedActionException;
import java.security.PrivilegedExceptionAction;

public abstract class FileFont extends PhysicalFont {

    protected boolean useJavaRasterizer = true;

    /* I/O and file operations are always synchronized on the font
     * object. Two threads can be accessing the font and retrieving
     * information, and synchronized only to the extent that filesystem
     * operations require.
     * A limited number of files can be open at a time, to limit the
     * absorption of file descriptors. If a file needs to be opened
     * when there are none free, then the synchronization of all I/O
     * ensures that any in progress operation will complete before some
     * other thread closes the descriptor in order to allocate another one.
     */
    // NB consider using a RAF. FIS has finalize method so may take a
    // little longer to be GC'd. We don't use this stream at all anyway.
    // In fact why increase the size of a FileFont object if the stream
    // isn't needed ..
    //protected FileInputStream stream;
    //protected FileChannel channel;
    protected int fileSize;

    protected FontScaler scaler;

    /* The following variables are used, (and in the case of the arrays,
     * only initialised) for select fonts where a native scaler may be
     * used to get glyph images and metrics.
     * glyphToCharMap is filled in on the fly and used to do a reverse
     * lookup when a FileFont needs to get the charcode back from a glyph
     * code so it can re-map via a NativeGlyphMapper to get a native glyph.
     * This isn't a big hit in time, since a boolean test is sufficient
     * to choose the usual default path, nor in memory for fonts which take
     * the native path, since fonts have contiguous zero-based glyph indexes,
     * and these obviously do all exist in the font.
     */
    protected NativeFont[] nativeFonts;
    protected char[] glyphToCharMap;
    /*
     * @throws FontFormatException if the font can't be opened
     */
    FileFont(String platname, Object nativeNames)
        throws FontFormatException {

        super(platname, nativeNames);
    }

    FontStrike createStrike(FontStrikeDesc desc) {
        return new FileFontStrike(this, desc);
    }

    /* This method needs to be accessible to FontManager if there is
     * file pool management. It may be a no-op.
     */
    protected abstract void close();


    /*
     * This is the public interface. The subclasses need to implement
     * this. The returned block may be longer than the requested length.
     */
    abstract ByteBuffer readBlock(int offset, int length);

    public boolean canDoStyle(int style) {
        return true;
    }

    static void setFileToRemove(List<Font2D> fonts,
                                File file, int cnt)
    {
        CreatedFontFileDisposerRecord dr =
            new CreatedFontFileDisposerRecord(file, cnt);

        for (Font2D f : fonts) {
            Disposer.addObjectRecord(f, dr);
        }
    }

    /* This is called when a font scaler is determined to
     * be unusable (ie bad).
     * We want to replace current scaler with NullFontScaler, so
     * we never try to use same font scaler again.
     * Scaler native resources could have already been disposed
     * or they will be eventually by Java2D disposer.
     * However, it should be safe to call dispose() explicitly here.
     *
     * For safety we also invalidate all strike's scaler context.
     * So, in case they cache pointer to native scaler
     * it will not ever be used.
     *
     * It also appears desirable to remove all the entries from the
     * cache so no other code will pick them up. But we can't just
     * 'delete' them as code may be using them. And simply dropping
     * the reference to the cache will make the reference objects
     * unreachable and so they will not get disposed.
     * Since a strike may hold (via java arrays) native pointers to many
     * rasterised glyphs, this would be a memory leak.
     * The solution is :
     * - to move all the entries to another map where they
     *   are no longer locatable
     * - update FontStrikeDisposer to be able to distinguish which
     * map they are held in via a boolean flag
     * Since this isn't expected to be anything other than an extremely
     * rare maybe it is not worth doing this last part.
     */
    synchronized void deregisterFontAndClearStrikeCache() {
        SunFontManager fm = SunFontManager.getInstance();
        fm.deRegisterBadFont(this);

        for (Reference<FontStrike> strikeRef : strikeCache.values()) {
            if (strikeRef != null) {
                /* NB we know these are all FileFontStrike instances
                 * because the cache is on this FileFont
                 */
                FileFontStrike strike = (FileFontStrike)strikeRef.get();
                if (strike != null && strike.pScalerContext != 0L) {
                    scaler.invalidateScalerContext(strike.pScalerContext);
                }
            }
        }
        if (scaler != null) {
            scaler.disposeScaler();
        }
        scaler = FontScaler.getNullScaler();
    }

    StrikeMetrics getFontMetrics(long pScalerContext) {
        try {
            return getScaler().getFontMetrics(pScalerContext);
        } catch (FontScalerException fe) {
            scaler = FontScaler.getNullScaler();
            return getFontMetrics(pScalerContext);
        }
    }

    float getGlyphAdvance(long pScalerContext, int glyphCode) {
        try {
            return getScaler().getGlyphAdvance(pScalerContext, glyphCode);
        } catch (FontScalerException fe) {
            scaler = FontScaler.getNullScaler();
            return getGlyphAdvance(pScalerContext, glyphCode);
        }
    }

    void getGlyphMetrics(long pScalerContext, int glyphCode, Point2D.Float metrics) {
        try {
            getScaler().getGlyphMetrics(pScalerContext, glyphCode, metrics);
        } catch (FontScalerException fe) {
            scaler = FontScaler.getNullScaler();
            getGlyphMetrics(pScalerContext, glyphCode, metrics);
        }
    }

    long getGlyphImage(long pScalerContext, int glyphCode) {
        try {
            return getScaler().getGlyphImage(pScalerContext, glyphCode);
        } catch (FontScalerException fe) {
            scaler = FontScaler.getNullScaler();
            return getGlyphImage(pScalerContext, glyphCode);
        }
    }

    Rectangle2D.Float getGlyphOutlineBounds(long pScalerContext, int glyphCode) {
        try {
            return getScaler().getGlyphOutlineBounds(pScalerContext, glyphCode);
        } catch (FontScalerException fe) {
            scaler = FontScaler.getNullScaler();
            return getGlyphOutlineBounds(pScalerContext, glyphCode);
        }
    }

    GeneralPath getGlyphOutline(long pScalerContext, int glyphCode, float x, float y) {
        try {
            return getScaler().getGlyphOutline(pScalerContext, glyphCode, x, y);
        } catch (FontScalerException fe) {
            scaler = FontScaler.getNullScaler();
            return getGlyphOutline(pScalerContext, glyphCode, x, y);
        }
    }

    GeneralPath getGlyphVectorOutline(long pScalerContext, int[] glyphs, int numGlyphs, float x, float y) {
        try {
            return getScaler().getGlyphVectorOutline(pScalerContext, glyphs, numGlyphs, x, y);
        } catch (FontScalerException fe) {
            scaler = FontScaler.getNullScaler();
            return getGlyphVectorOutline(pScalerContext, glyphs, numGlyphs, x, y);
        }
    }

    /* T1 & TT implementation differ so this method is abstract.
       NB: null should not be returned here! */
    protected abstract FontScaler getScaler();

    protected long getUnitsPerEm() {
        return getScaler().getUnitsPerEm();
    }

    private static class CreatedFontFileDisposerRecord
        implements DisposerRecord {

        File fontFile = null;
        int count = 0; // number of fonts referencing this file object.

        private CreatedFontFileDisposerRecord(File file, int cnt) {
            fontFile = file;
            count = (cnt > 0) ? cnt : 1;
        }

        @SuppressWarnings("removal")
        public void dispose() {
<<<<<<< HEAD
            java.security.AccessController.doPrivileged(
                 new java.security.PrivilegedAction<Object>() {
                      public Object run() {
                          synchronized (fontFile) {
                              count--;
                              if (count > 0) {
                                  return null;
                              }
                          }
                          if (fontFile != null) {
                              try {
                                  if (tracker != null) {
                                      tracker.subBytes((int)fontFile.length());
                                  }
                                  /* REMIND: is it possible that the file is
                                   * still open? It will be closed when the
                                   * font2D is disposed but could this code
                                   * execute first? If so the file would not
                                   * be deleted on MS-windows.
                                   */
                                  fontFile.delete();
                                  /* remove from delete on exit hook list : */
                                  // FIXME: still need to be refactored
                                  SunFontManager.getInstance().tmpFontFiles.remove(fontFile);
                              } catch (Exception e) {
                              }
                          }
                          return null;
                      }
            });
=======
              synchronized (fontFile) {
                  count--;
                  if (count > 0) {
                      return;
                  }
              }
              if (fontFile != null) {
                  try {
                      /* REMIND: is it possible that the file is
                       * still open? It will be closed when the
                       * font2D is disposed but could this code
                       * execute first? If so the file would not
                       * be deleted on MS-windows.
                       */
                      fontFile.delete();
                      /* remove from delete on exit hook list : */
                      // FIXME: still need to be refactored
                      SunFontManager.getInstance().tmpFontFiles.remove(fontFile);
                  } catch (Exception e) {
                  }
              }
>>>>>>> 3804082c
        }
    }

    @SuppressWarnings("removal")
    protected String getPublicFileName() {
        SecurityManager sm = System.getSecurityManager();
        if (sm == null) {
            return platName;
        }
        boolean canReadProperty = true;

        try {
            sm.checkPropertyAccess("java.io.tmpdir");
        } catch (SecurityException e) {
            canReadProperty = false;
        }

        if (canReadProperty) {
            return platName;
        }

        final File f = new File(platName);

        Boolean isTmpFile = Boolean.FALSE;
        try {
            isTmpFile = AccessController.doPrivileged(
                new PrivilegedExceptionAction<Boolean>() {
                    public Boolean run() {
                        File tmp = new File(System.getProperty("java.io.tmpdir"));
                        try {
                            String tpath = tmp.getCanonicalPath();
                            String fpath = f.getCanonicalPath();

                            return (fpath == null) || fpath.startsWith(tpath);
                        } catch (IOException e) {
                            return Boolean.TRUE;
                        }
                    }
                }
            );
        } catch (PrivilegedActionException e) {
            // unable to verify whether value of java.io.tempdir will be
            // exposed, so return only a name of the font file.
            isTmpFile = Boolean.TRUE;
        }

        return  isTmpFile ? "temp file" : platName;
    }
}<|MERGE_RESOLUTION|>--- conflicted
+++ resolved
@@ -250,7 +250,6 @@
 
         @SuppressWarnings("removal")
         public void dispose() {
-<<<<<<< HEAD
             java.security.AccessController.doPrivileged(
                  new java.security.PrivilegedAction<Object>() {
                       public Object run() {
@@ -281,29 +280,6 @@
                           return null;
                       }
             });
-=======
-              synchronized (fontFile) {
-                  count--;
-                  if (count > 0) {
-                      return;
-                  }
-              }
-              if (fontFile != null) {
-                  try {
-                      /* REMIND: is it possible that the file is
-                       * still open? It will be closed when the
-                       * font2D is disposed but could this code
-                       * execute first? If so the file would not
-                       * be deleted on MS-windows.
-                       */
-                      fontFile.delete();
-                      /* remove from delete on exit hook list : */
-                      // FIXME: still need to be refactored
-                      SunFontManager.getInstance().tmpFontFiles.remove(fontFile);
-                  } catch (Exception e) {
-                  }
-              }
->>>>>>> 3804082c
         }
     }
 
