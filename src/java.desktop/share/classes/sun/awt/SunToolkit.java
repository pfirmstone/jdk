--- conflicted
+++ resolved
@@ -897,7 +897,6 @@
         return false;
     }
 
-<<<<<<< HEAD
     private static void checkPermissions(String filename) {
         @SuppressWarnings("removal")
         SecurityManager security = System.getSecurityManager();
@@ -922,8 +921,6 @@
         }
     }
 
-=======
->>>>>>> 8e9ba788
     /**
      * Scans {@code imageList} for best-looking image of specified dimensions.
      * Image can be scaled and/or padded with transparency.
