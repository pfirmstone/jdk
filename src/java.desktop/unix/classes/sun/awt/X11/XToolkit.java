/*
 * Copyright (c) 2002, 2023, Oracle and/or its affiliates. All rights reserved.
 * DO NOT ALTER OR REMOVE COPYRIGHT NOTICES OR THIS FILE HEADER.
 *
 * This code is free software; you can redistribute it and/or modify it
 * under the terms of the GNU General Public License version 2 only, as
 * published by the Free Software Foundation.  Oracle designates this
 * particular file as subject to the "Classpath" exception as provided
 * by Oracle in the LICENSE file that accompanied this code.
 *
 * This code is distributed in the hope that it will be useful, but WITHOUT
 * ANY WARRANTY; without even the implied warranty of MERCHANTABILITY or
 * FITNESS FOR A PARTICULAR PURPOSE.  See the GNU General Public License
 * version 2 for more details (a copy is included in the LICENSE file that
 * accompanied this code).
 *
 * You should have received a copy of the GNU General Public License version
 * 2 along with this work; if not, write to the Free Software Foundation,
 * Inc., 51 Franklin St, Fifth Floor, Boston, MA 02110-1301 USA.
 *
 * Please contact Oracle, 500 Oracle Parkway, Redwood Shores, CA 94065 USA
 * or visit www.oracle.com if you need additional information or have any
 * questions.
 */

package sun.awt.X11;

import java.awt.AWTError;
import java.awt.AWTException;
import java.awt.Button;
import java.awt.Canvas;
import java.awt.Checkbox;
import java.awt.CheckboxMenuItem;
import java.awt.Choice;
import java.awt.Color;
import java.awt.Component;
import java.awt.Cursor;
import java.awt.Desktop;
import java.awt.Dialog;
import java.awt.Dimension;
import java.awt.EventQueue;
import java.awt.FileDialog;
import java.awt.Frame;
import java.awt.GraphicsConfiguration;
import java.awt.GraphicsDevice;
import java.awt.GraphicsEnvironment;
import java.awt.HeadlessException;
import java.awt.Image;
import java.awt.Insets;
import java.awt.JobAttributes;
import java.awt.Label;
import java.awt.Menu;
import java.awt.MenuBar;
import java.awt.MenuItem;
import java.awt.PageAttributes;
import java.awt.Panel;
import java.awt.Point;
import java.awt.PopupMenu;
import java.awt.PrintJob;
import java.awt.Rectangle;
import java.awt.ScrollPane;
import java.awt.Scrollbar;
import java.awt.SystemColor;
import java.awt.SystemTray;
import java.awt.Taskbar;
import java.awt.TextArea;
import java.awt.TextField;
import java.awt.Toolkit;
import java.awt.TrayIcon;
import java.awt.Window;
import java.awt.datatransfer.Clipboard;
import java.awt.dnd.DragGestureEvent;
import java.awt.dnd.DragGestureListener;
import java.awt.dnd.DragGestureRecognizer;
import java.awt.dnd.DragSource;
import java.awt.dnd.InvalidDnDOperationException;
import java.awt.dnd.MouseDragGestureRecognizer;
import java.awt.dnd.peer.DragSourceContextPeer;
import java.awt.event.InputEvent;
import java.awt.event.KeyEvent;
import java.awt.event.MouseEvent;
import java.awt.font.TextAttribute;
import java.awt.im.InputMethodHighlight;
import java.awt.im.spi.InputMethodDescriptor;
import java.awt.peer.ButtonPeer;
import java.awt.peer.CanvasPeer;
import java.awt.peer.CheckboxMenuItemPeer;
import java.awt.peer.CheckboxPeer;
import java.awt.peer.ChoicePeer;
import java.awt.peer.DesktopPeer;
import java.awt.peer.DialogPeer;
import java.awt.peer.FileDialogPeer;
import java.awt.peer.FontPeer;
import java.awt.peer.FramePeer;
import java.awt.peer.KeyboardFocusManagerPeer;
import java.awt.peer.LabelPeer;
import java.awt.peer.ListPeer;
import java.awt.peer.MenuBarPeer;
import java.awt.peer.MenuItemPeer;
import java.awt.peer.MenuPeer;
import java.awt.peer.MouseInfoPeer;
import java.awt.peer.PanelPeer;
import java.awt.peer.PopupMenuPeer;
import java.awt.peer.RobotPeer;
import java.awt.peer.ScrollPanePeer;
import java.awt.peer.ScrollbarPeer;
import java.awt.peer.SystemTrayPeer;
import java.awt.peer.TaskbarPeer;
import java.awt.peer.TextAreaPeer;
import java.awt.peer.TextFieldPeer;
import java.awt.peer.TrayIconPeer;
import java.awt.peer.WindowPeer;
import java.beans.PropertyChangeListener;
import java.security.AccessController;
import java.security.PrivilegedAction;
import java.util.ArrayList;
import java.util.Collection;
import java.util.HashMap;
import java.util.Hashtable;
import java.util.Iterator;
import java.util.LinkedList;
import java.util.Map;
import java.util.NoSuchElementException;
import java.util.Properties;
import java.util.SortedMap;
import java.util.TreeMap;
import java.util.Vector;
import java.util.concurrent.TimeUnit;

import javax.swing.LookAndFeel;
import javax.swing.UIDefaults;

import sun.awt.AWTAccessor;
import sun.awt.AWTPermissions;
import sun.awt.AppContext;
import sun.awt.DisplayChangedListener;
import sun.awt.LightweightFrame;
import sun.awt.SunToolkit;
import sun.awt.UNIXToolkit;
import sun.awt.X11GraphicsConfig;
import sun.awt.X11GraphicsDevice;
import sun.awt.X11GraphicsEnvironment;
import sun.awt.XSettings;
import sun.awt.datatransfer.DataTransferer;
import sun.awt.util.PerformanceLogger;
import sun.awt.util.ThreadGroupUtils;
import sun.font.FontConfigManager;
import sun.java2d.SunGraphicsEnvironment;
import sun.print.PrintJob2D;
import sun.security.action.GetBooleanAction;
import sun.security.action.GetPropertyAction;
import sun.util.logging.PlatformLogger;

import static sun.awt.X11.XlibUtil.scaleDown;

public final class XToolkit extends UNIXToolkit implements Runnable {
    private static final PlatformLogger log = PlatformLogger.getLogger("sun.awt.X11.XToolkit");
    private static final PlatformLogger eventLog = PlatformLogger.getLogger("sun.awt.X11.event.XToolkit");
    private static final PlatformLogger timeoutTaskLog = PlatformLogger.getLogger("sun.awt.X11.timeoutTask.XToolkit");
    private static final PlatformLogger keyEventLog = PlatformLogger.getLogger("sun.awt.X11.kye.XToolkit");
    private static final PlatformLogger backingStoreLog = PlatformLogger.getLogger("sun.awt.X11.backingStore.XToolkit");

    //There is 400 ms is set by default on Windows and 500 by default on KDE and GNOME.
    //We use the same hardcoded constant.
    private static final int AWT_MULTICLICK_DEFAULT_TIME = 500;

    static final boolean PRIMARY_LOOP = false;
    static final boolean SECONDARY_LOOP = true;

    private static String awtAppClassName = null;

    // the system clipboard - CLIPBOARD selection
    XClipboard clipboard;
    // the system selection - PRIMARY selection
    XClipboard selection;

    // Dynamic Layout Resize client code setting
    protected static boolean dynamicLayoutSetting = false;

    //Is it allowed to generate events assigned to extra mouse buttons.
    //Set to true by default.
    private static boolean areExtraMouseButtonsEnabled = true;

    /**
     * True when the x settings have been loaded.
     */
    private boolean loadedXSettings;

    /**
    * XSETTINGS for the default screen.
     * <p>
     */
    private XSettings xs;

    private FontConfigManager fcManager = new FontConfigManager();

    static int arrowCursor;
    static TreeMap<Long, XBaseWindow> winMap = new TreeMap<>();
    static HashMap<Object, Object> specialPeerMap = new HashMap<>();
    static HashMap<Long, Collection<XEventDispatcher>> winToDispatcher = new HashMap<>();
    static UIDefaults uidefaults;
    static final X11GraphicsEnvironment localEnv;
    private static final X11GraphicsDevice device;
    private static final long display;
    static int awt_multiclick_time;

    /**
     * Dimensions of default virtual screen in pixels. These values are used to
     * limit the maximum size of the window.
     */
    private static volatile int maxWindowWidthInPixels = -1;
    private static volatile int maxWindowHeightInPixels = -1;

    private static XMouseInfoPeer xPeer;

    static {
        if (GraphicsEnvironment.isHeadless()) {
            localEnv = null;
            device = null;
            display = 0;
        } else {
            localEnv = (X11GraphicsEnvironment) GraphicsEnvironment
                .getLocalGraphicsEnvironment();
            device = (X11GraphicsDevice) localEnv.getDefaultScreenDevice();
            display = device.getDisplay();
            setupModifierMap();
            initIDs();
            setBackingStoreType();
        }
    }

    /*
     * Return (potentially) platform specific display timeout for the
     * tray icon
     */
    static native long getTrayIconDisplayTimeout();

    private static native void initIDs();
    static native void waitForEvents(long nextTaskTime);
    static Thread toolkitThread;
    static boolean isToolkitThread() {
        return Thread.currentThread() == toolkitThread;
    }

<<<<<<< HEAD
    static void initSecurityWarning() {
        // Enable warning only for internal builds
        @SuppressWarnings("removal")
        String runtime = AccessController.doPrivileged(
                             new GetPropertyAction("java.runtime.version"));
        securityWarningEnabled = (runtime != null && runtime.contains("internal"));
    }

    static boolean isSecurityWarningEnabled() {
        return securityWarningEnabled;
    }

=======
>>>>>>> 11147046
    static native void awt_output_flush();

    static void  awtFUnlock() {
        awtUnlock();
        awt_output_flush();
    }


    private native void nativeLoadSystemColors(int[] systemColors);

    static UIDefaults getUIDefaults() {
        if (uidefaults == null) {
            initUIDefaults();
        }
        return uidefaults;
    }

    @Override
    public void loadSystemColors(int[] systemColors) {
        nativeLoadSystemColors(systemColors);
        MotifColorUtilities.loadSystemColors(systemColors);
    }



    static void initUIDefaults() {
        try {
            // Load Defaults from MotifLookAndFeel

            // This dummy load is necessary to get SystemColor initialized. !!!!!!
            Color c = SystemColor.text;

            LookAndFeel lnf = new XAWTLookAndFeel();
            uidefaults = lnf.getDefaults();
        }
        catch (Exception e)
        {
            e.printStackTrace();
        }
    }

    /**
     * Returns the X11 Display of the default screen device.
     *
     * @return X11 Display
     * @throws AWTError thrown if local GraphicsEnvironment is null, which
     *         means we are in the headless environment
     */
    public static long getDisplay() {
        if (localEnv == null) {
            throw new AWTError("Local GraphicsEnvironment must not be null");
        }
        return display;
    }

    public static long getDefaultRootWindow() {
        awtLock();
        try {
            long res = XlibWrapper.RootWindow(XToolkit.getDisplay(),
                XlibWrapper.DefaultScreen(XToolkit.getDisplay()));

            if (res == 0) {
               throw new IllegalStateException("Root window must not be null");
            }
            return res;
        } finally {
            awtUnlock();
        }
    }

    @SuppressWarnings("removal")
    void init() {
        awtLock();
        try {
            XlibWrapper.XSupportsLocale();
            if (XlibWrapper.XSetLocaleModifiers("") == null) {
                log.finer("X locale modifiers are not supported, using default");
            }
            tryXKB();

            arrowCursor = XlibWrapper.XCreateFontCursor(XToolkit.getDisplay(),
                XCursorFontConstants.XC_arrow);
            final String extraButtons = "sun.awt.enableExtraMouseButtons";
            AccessController.doPrivileged((PrivilegedAction<Void>) () -> {
                areExtraMouseButtonsEnabled =
                    Boolean.parseBoolean(System.getProperty(extraButtons, "true"));
                //set system property if not yet assigned
                System.setProperty(extraButtons, ""+areExtraMouseButtonsEnabled);
                return null;
            });
            // Detect display mode changes
            XlibWrapper.XSelectInput(XToolkit.getDisplay(), XToolkit.getDefaultRootWindow(), XConstants.StructureNotifyMask);
            XToolkit.addEventDispatcher(XToolkit.getDefaultRootWindow(), new XEventDispatcher() {
                @Override
                public void dispatchEvent(XEvent ev) {
                    if (ev.get_type() == XConstants.ConfigureNotify) {
                        awtUnlock();
                        try {
                            ((X11GraphicsEnvironment)GraphicsEnvironment.
                             getLocalGraphicsEnvironment()).rebuildDevices();
                        } finally {
                            awtLock();
                        }
                    } else {
                        final XAtom XA_NET_WORKAREA = XAtom.get("_NET_WORKAREA");
                        final boolean rootWindowWorkareaResized = (ev.get_type() == XConstants.PropertyNotify
                                && ev.get_xproperty().get_atom() == XA_NET_WORKAREA.getAtom());
                        if (rootWindowWorkareaResized) resetScreenInsetsCache();
                    }
                }
            });
        } finally {
            awtUnlock();
        }
        PrivilegedAction<Void> a = () -> {
            Runnable r = () -> {
                XSystemTrayPeer peer = XSystemTrayPeer.getPeerInstance();
                if (peer != null) {
                    peer.dispose();
                }
                if (xs != null) {
                    ((XAWTXSettings)xs).dispose();
                }
                freeXKB();
                if (log.isLoggable(PlatformLogger.Level.FINE)) {
                    dumpPeers();
                }
            };
            String name = "XToolkt-Shutdown-Thread";
            Thread shutdownThread = new Thread(
                    ThreadGroupUtils.getRootThreadGroup(), r, name, 0, false);
            shutdownThread.setContextClassLoader(null);
            Runtime.getRuntime().addShutdownHook(shutdownThread);
            return null;
        };
        AccessController.doPrivileged(a);
    }

    static String getCorrectXIDString(String val) {
        if (val != null) {
            return val.replace('.', '-');
        } else {
            return val;
        }
    }

    static native String getEnv(String key);


    static String getAWTAppClassName() {
        return awtAppClassName;
    }

    @SuppressWarnings("removal")
    public XToolkit() {
        super();
        if (PerformanceLogger.loggingEnabled()) {
            PerformanceLogger.setTime("XToolkit construction");
        }

        if (!GraphicsEnvironment.isHeadless()) {
            String mainClassName = null;

            StackTraceElement[] trace = (new Throwable()).getStackTrace();
            int bottom = trace.length - 1;
            if (bottom >= 0) {
                mainClassName = trace[bottom].getClassName();
            }
            if (mainClassName == null || mainClassName.isEmpty()) {
                mainClassName = "AWT";
            }
            awtAppClassName = getCorrectXIDString(mainClassName);

            init();
            XWM.init();

            toolkitThread = AccessController.doPrivileged((PrivilegedAction<Thread>) () -> {
                String name = "AWT-XAWT";
                Thread thread = new Thread(
                        ThreadGroupUtils.getRootThreadGroup(), this, name,
                        0, false);
                thread.setContextClassLoader(null);
                thread.setPriority(Thread.NORM_PRIORITY + 1);
                thread.setDaemon(true);
                return thread;
            });
            toolkitThread.start();
        }
    }

    @Override
    public ButtonPeer createButton(Button target) {
        ButtonPeer peer = new XButtonPeer(target);
        targetCreatedPeer(target, peer);
        return peer;
    }

    @Override
    public FramePeer createLightweightFrame(LightweightFrame target) {
        FramePeer peer = new XLightweightFramePeer(target);
        targetCreatedPeer(target, peer);
        return peer;
    }

    @Override
    public FramePeer createFrame(Frame target) {
        FramePeer peer = new XFramePeer(target);
        targetCreatedPeer(target, peer);
        return peer;
    }

    static void addToWinMap(long window, XBaseWindow xwin)
    {
        synchronized(winMap) {
            winMap.put(Long.valueOf(window),xwin);
        }
    }

    static void removeFromWinMap(long window, XBaseWindow xwin) {
        synchronized(winMap) {
            winMap.remove(Long.valueOf(window));
        }
    }
    static XBaseWindow windowToXWindow(long window) {
        synchronized(winMap) {
            return winMap.get(Long.valueOf(window));
        }
    }

    static void addEventDispatcher(long window, XEventDispatcher dispatcher) {
        synchronized(winToDispatcher) {
            Long key = Long.valueOf(window);
            Collection<XEventDispatcher> dispatchers = winToDispatcher.get(key);
            if (dispatchers == null) {
                dispatchers = new Vector<>();
                winToDispatcher.put(key, dispatchers);
            }
            dispatchers.add(dispatcher);
        }
    }
    static void removeEventDispatcher(long window, XEventDispatcher dispatcher) {
        synchronized(winToDispatcher) {
            Long key = Long.valueOf(window);
            Collection<XEventDispatcher> dispatchers = winToDispatcher.get(key);
            if (dispatchers != null) {
                dispatchers.remove(dispatcher);
            }
        }
    }

    private Point lastCursorPos;

    /**
     * Returns whether there is last remembered cursor position.  The
     * position is remembered from X mouse events on our peers.  The
     * position is stored in {@code p}.
     * @return true, if there is remembered last cursor position,
     * false otherwise
     */
    boolean getLastCursorPos(Point p) {
        awtLock();
        try {
            if (lastCursorPos == null) {
                return false;
            }
            p.setLocation(lastCursorPos);
            return true;
        } finally {
            awtUnlock();
        }
    }

    private void processGlobalMotionEvent(XEvent e, XBaseWindow win) {
        // Only our windows guaranteely generate MotionNotify, so we
        // should track enter/leave, to catch the moment when to
        // switch to XQueryPointer
        if (e.get_type() == XConstants.MotionNotify) {
            XMotionEvent ev = e.get_xmotion();
            awtLock();
            try {
                if (lastCursorPos == null) {
                    lastCursorPos = new Point(win.scaleDown(ev.get_x_root()),
                                              win.scaleDown(ev.get_y_root()));
                } else {
                    lastCursorPos.setLocation(win.scaleDown(ev.get_x_root()),
                                              win.scaleDown(ev.get_y_root()));
                }
            } finally {
                awtUnlock();
            }
        } else if (e.get_type() == XConstants.LeaveNotify) {
            // Leave from our window
            awtLock();
            try {
                lastCursorPos = null;
            } finally {
                awtUnlock();
            }
        } else if (e.get_type() == XConstants.EnterNotify) {
            // Entrance into our window
            XCrossingEvent ev = e.get_xcrossing();
            awtLock();
            try {
                if (lastCursorPos == null) {
                    lastCursorPos = new Point(win.scaleDown(ev.get_x_root()),
                                              win.scaleDown(ev.get_y_root()));
                } else {
                    lastCursorPos.setLocation(win.scaleDown(ev.get_x_root()),
                                              win.scaleDown(ev.get_y_root()));
                }
            } finally {
                awtUnlock();
            }
        }
    }

    public interface XEventListener {
        public void eventProcessed(XEvent e);
    }

    private Collection<XEventListener> listeners = new LinkedList<XEventListener>();

    public void addXEventListener(XEventListener listener) {
        synchronized (listeners) {
            listeners.add(listener);
        }
    }

    private void notifyListeners(XEvent xev) {
        synchronized (listeners) {
            if (listeners.size() == 0) return;

            XEvent copy = xev.clone();
            try {
                for (XEventListener listener : listeners) {
                    listener.eventProcessed(copy);
                }
            } finally {
                copy.dispose();
            }
        }
    }

    private void dispatchEvent(XEvent ev) {
        final XAnyEvent xany = ev.get_xany();

        XBaseWindow baseWindow = windowToXWindow(xany.get_window());
        if (baseWindow != null && (ev.get_type() == XConstants.MotionNotify
                || ev.get_type() == XConstants.EnterNotify
                || ev.get_type() == XConstants.LeaveNotify)) {
            processGlobalMotionEvent(ev, baseWindow);
        }

        if( ev.get_type() == XConstants.MappingNotify ) {
            // The 'window' field in this event is unused.
            // This application itself does nothing to initiate such an event
            // (no calls of XChangeKeyboardMapping etc.).
            // SunRay server sends this event to the application once on every
            // keyboard (not just layout) change which means, quite seldom.
            XlibWrapper.XRefreshKeyboardMapping(ev.pData);
            resetKeyboardSniffer();
            setupModifierMap();
        }
        XBaseWindow.dispatchToWindow(ev);

        Collection<XEventDispatcher> dispatchers = null;
        synchronized(winToDispatcher) {
            Long key = Long.valueOf(xany.get_window());
            dispatchers = winToDispatcher.get(key);
            if (dispatchers != null) { // Clone it to avoid synchronization during dispatching
                dispatchers = new Vector<>(dispatchers);
            }
        }
        if (dispatchers != null) {
            for (XEventDispatcher disp : dispatchers) {
                disp.dispatchEvent(ev);
            }
        }
        notifyListeners(ev);
    }

    static void processException(Throwable thr) {
        if (log.isLoggable(PlatformLogger.Level.WARNING)) {
            log.warning("Exception on Toolkit thread", thr);
        }
    }

    static native void awt_toolkit_init();

    @Override
    public void run() {
        awt_toolkit_init();
        run(PRIMARY_LOOP);
    }

    public void run(boolean loop)
    {
        XEvent ev = new XEvent();
        while(true) {
            // Fix for 6829923: we should gracefully handle toolkit thread interruption
            if (Thread.currentThread().isInterrupted()) {
                // We expect interruption from the AppContext.dispose() method only.
                // If the thread is interrupted from another place, let's skip it
                // for compatibility reasons. Probably some time later we'll remove
                // the check for AppContext.isDisposed() and will unconditionally
                // break the loop here.
                if (AppContext.getAppContext().isDisposed()) {
                    break;
                }
            }
            awtLock();
            try {
                if (loop == SECONDARY_LOOP) {
                    // In the secondary loop we may have already acquired awt_lock
                    // several times, so waitForEvents() might be unable to release
                    // the awt_lock and this causes lock up.
                    // For now, we just avoid waitForEvents in the secondary loop.
                    if (!XlibWrapper.XNextSecondaryLoopEvent(getDisplay(),ev.pData)) {
                        break;
                    }
                } else {
                    callTimeoutTasks();
                    // If no events are queued, waitForEvents() causes calls to
                    // awtUnlock(), awtJNI_ThreadYield, poll, awtLock(),
                    // so it spends most of its time in poll, without holding the lock.
                    while ((XlibWrapper.XEventsQueued(getDisplay(), XConstants.QueuedAfterReading) == 0) &&
                           (XlibWrapper.XEventsQueued(getDisplay(), XConstants.QueuedAfterFlush) == 0)) {
                        callTimeoutTasks();
                        waitForEvents(getNextTaskTime());
                    }
                    XlibWrapper.XNextEvent(getDisplay(),ev.pData);
                }

                if (ev.get_type() != XConstants.NoExpose) {
                    eventNumber++;
                }
                if (awt_UseXKB_Calls && ev.get_type() ==  awt_XKBBaseEventCode) {
                    processXkbChanges(ev);
                }

                if (XDropTargetEventProcessor.processEvent(ev) ||
                    XDragSourceContextPeer.processEvent(ev)) {
                    continue;
                }

                if (eventLog.isLoggable(PlatformLogger.Level.FINER)) {
                    eventLog.finer("{0}", ev);
                }

                // Check if input method consumes the event
                long w = 0;
                if (windowToXWindow(ev.get_xany().get_window()) != null) {
                    Component owner =
                        XKeyboardFocusManagerPeer.getInstance().getCurrentFocusOwner();
                    if (owner != null) {
                        XWindow ownerWindow = AWTAccessor.getComponentAccessor().getPeer(owner);
                        if (ownerWindow != null) {
                            w = ownerWindow.getContentWindow();
                        }
                    }
                }
                if (keyEventLog.isLoggable(PlatformLogger.Level.FINE) && (
                        ev.get_type() == XConstants.KeyPress
                                || ev.get_type() == XConstants.KeyRelease)) {
                    keyEventLog.fine("before XFilterEvent:" + ev);
                }
                if (XlibWrapper.XFilterEvent(ev.getPData(), w)) {
                    continue;
                }
                if (keyEventLog.isLoggable(PlatformLogger.Level.FINE) && (
                        ev.get_type() == XConstants.KeyPress
                                || ev.get_type() == XConstants.KeyRelease)) {
                    keyEventLog.fine(
                            "after XFilterEvent:" + ev); // IS THIS CORRECT?
                }

                dispatchEvent(ev);
            } catch (Throwable thr) {
                XBaseWindow.ungrabInput();
                processException(thr);
            } finally {
                awtUnlock();
            }
        }
    }

    /**
     * Listener installed to detect display changes.
     */
    private static final DisplayChangedListener displayChangedHandler =
            new DisplayChangedListener() {
                @Override
                public void displayChanged() {
                    // 7045370: Reset the cached values
                    XToolkit.maxWindowWidthInPixels = -1;
                    XToolkit.maxWindowHeightInPixels = -1;
                }

                @Override
                public void paletteChanged() {
                }
            };

    static {
        GraphicsEnvironment ge = GraphicsEnvironment.getLocalGraphicsEnvironment();
        if (ge instanceof SunGraphicsEnvironment) {
            ((SunGraphicsEnvironment) ge).addDisplayChangedListener(
                    displayChangedHandler);
        }
    }

    private static void initScreenSize() {
        if (maxWindowWidthInPixels == -1 || maxWindowHeightInPixels == -1) {
            awtLock();
            try {
                XWindowAttributes pattr = new XWindowAttributes();
                try {
                    XlibWrapper.XGetWindowAttributes(XToolkit.getDisplay(),
                                                     XToolkit.getDefaultRootWindow(),
                                                     pattr.pData);
                    maxWindowWidthInPixels = pattr.get_width();
                    maxWindowHeightInPixels = pattr.get_height();
                } finally {
                    pattr.dispose();
                }
            } finally {
                awtUnlock();
            }
        }
    }

    static int getMaxWindowWidthInPixels() {
        initScreenSize();
        return maxWindowWidthInPixels;
    }

    static int getMaxWindowHeightInPixels() {
        initScreenSize();
        return maxWindowHeightInPixels;
    }

    private static Rectangle getWorkArea(long root, int scale)
    {
        XAtom XA_NET_WORKAREA = XAtom.get("_NET_WORKAREA");

        long native_ptr = Native.allocateLongArray(4);
        try
        {
            boolean workareaPresent = XA_NET_WORKAREA.getAtomData(root,
                XAtom.XA_CARDINAL, native_ptr, 4);
            if (workareaPresent)
            {
                int rootX = (int)Native.getLong(native_ptr, 0);
                int rootY = (int)Native.getLong(native_ptr, 1);
                int rootWidth = (int)Native.getLong(native_ptr, 2);
                int rootHeight = (int)Native.getLong(native_ptr, 3);

                return new Rectangle(scaleDown(rootX, scale),
                                     scaleDown(rootY, scale),
                                     scaleDown(rootWidth, scale),
                                     scaleDown(rootHeight, scale));
            }
        }
        finally
        {
            XlibWrapper.unsafe.freeMemory(native_ptr);
        }

        return null;
    }

    /*
     * If the current window manager supports _NET protocol then the screen
     * insets are calculated using _NET_WORKAREA property of the root window.
     * <p>
     * Note that _NET_WORKAREA is a rectangular area and it does not work
     * well in the Xinerama mode.
     * <p>
     * We will trust the part of this rectangular area only if it starts at the
     * requested graphics configuration. Below is an example when the
     * _NET_WORKAREA intersects with the requested graphics configuration but
     * produces wrong result.
     *
     *         //<-x1,y1///////
     *         //            // ////////////////
     *         //  SCREEN1   // // SCREEN2    //
     *         // ********** // //     x2,y2->//
     *         //////////////// //            //
     *                          ////////////////
     *
     * When two screens overlap and the first contains a dock(*****), then
     * _NET_WORKAREA may start at point x1,y1 and end at point x2,y2.
     */
    private Insets getScreenInsetsImpl(final GraphicsConfiguration gc) {
        GraphicsDevice gd = gc.getDevice();
        XNETProtocol np = XWM.getWM().getNETProtocol();
        if (np == null || !(gd instanceof X11GraphicsDevice) || !np.active()) {
            return super.getScreenInsets(gc);
        }

        XToolkit.awtLock();
        try {
            X11GraphicsDevice x11gd = (X11GraphicsDevice) gd;
            long root = XlibUtil.getRootWindow(x11gd.getScreen());
            Rectangle workArea = getWorkArea(root, x11gd.getScaleFactor());
            Rectangle screen = gc.getBounds();
            if (workArea != null && screen.contains(workArea.getLocation())) {
                workArea = workArea.intersection(screen);
                int top = workArea.y - screen.y;
                int left = workArea.x - screen.x;
                int bottom = screen.height - workArea.height - top;
                int right = screen.width - workArea.width - left;
                return new Insets(top, left, bottom, right);
            }
            // Note that it is better to return zeros than inadequate values
            return new Insets(0, 0, 0, 0);
        } finally {
            XToolkit.awtUnlock();
        }
    }

    private void resetScreenInsetsCache() {
        final GraphicsDevice[] devices = ((X11GraphicsEnvironment)GraphicsEnvironment.
                getLocalGraphicsEnvironment()).getScreenDevices();
        for (var gd : devices) {
            ((X11GraphicsDevice)gd).resetInsets();
        }
    }

    @Override
    public Insets getScreenInsets(final GraphicsConfiguration gc) {
        final GraphicsDevice gd = gc.getDevice();
        if (gd instanceof X11GraphicsDevice x11Device) {
            Insets insets = x11Device.getInsets();
            if (insets == null) {
                synchronized (x11Device) {
                    insets = x11Device.getInsets();
                    if (insets == null) {
                        insets = getScreenInsetsImpl(gc);
                        x11Device.setInsets(insets);
                    }
                }
            }
            return (Insets) insets.clone();
        } else {
            return super.getScreenInsets(gc);
        }
    }

    /*
     * The current implementation of disabling background erasing for
     * canvases is that we don't set any native background color
     * (with XSetWindowBackground) for the canvas window. However,
     * this color is set in the peer constructor - see
     * XWindow.postInit() for details. That's why this method from
     * SunToolkit is not overridden in XToolkit: it's too late to
     * disable background erasing :(
     */
    /*
    @Override
    public void disableBackgroundErase(Canvas canvas) {
        XCanvasPeer peer = (XCanvasPeer)canvas.getPeer();
        if (peer == null) {
            throw new IllegalStateException("Canvas must have a valid peer");
        }
        peer.disableBackgroundErase();
    }
    */

    // Need this for XMenuItemPeer.
    protected static Object targetToPeer(Object target) {
        Object p=null;
        if (target != null && !GraphicsEnvironment.isHeadless()) {
            p = specialPeerMap.get(target);
        }
        if (p != null) return p;
        else
            return SunToolkit.targetToPeer(target);
    }

    // Need this for XMenuItemPeer.
    protected static void targetDisposedPeer(Object target, Object peer) {
        SunToolkit.targetDisposedPeer(target, peer);
    }

    @Override
    public RobotPeer createRobot(GraphicsDevice screen) throws AWTException {
        if (screen instanceof X11GraphicsDevice) {
            return new XRobotPeer((X11GraphicsDevice) screen);
        }
        return super.createRobot(screen);
    }

  /*
     * On X, support for dynamic layout on resizing is governed by the
     * window manager.  If the window manager supports it, it happens
     * automatically.  The setter method for this property is
     * irrelevant on X.
     */
    @Override
    public void setDynamicLayout(boolean b) {
        dynamicLayoutSetting = b;
    }

    @Override
    protected boolean isDynamicLayoutSet() {
        return dynamicLayoutSetting;
    }

    /* Called from isDynamicLayoutActive() and from
     * lazilyLoadDynamicLayoutSupportedProperty()
     */
    protected boolean isDynamicLayoutSupported() {
        return XWM.getWM().supportsDynamicLayout();
    }

    @Override
    public boolean isDynamicLayoutActive() {
        return isDynamicLayoutSupported();
    }

    @Override
    public FontPeer getFontPeer(String name, int style){
        return new XFontPeer(name, style);
    }

    @Override
    public DragSourceContextPeer createDragSourceContextPeer(DragGestureEvent dge) throws InvalidDnDOperationException {
        final LightweightFrame f = SunToolkit.getLightweightFrame(dge.getComponent());
        if (f != null) {
            return f.createDragSourceContextPeer(dge);
        }

        return XDragSourceContextPeer.createDragSourceContextPeer(dge);
    }

    @Override
    @SuppressWarnings("unchecked")
    public <T extends DragGestureRecognizer> T
    createDragGestureRecognizer(Class<T> recognizerClass,
                    DragSource ds,
                    Component c,
                    int srcActions,
                    DragGestureListener dgl)
    {
        final LightweightFrame f = SunToolkit.getLightweightFrame(c);
        if (f != null) {
            return f.createDragGestureRecognizer(recognizerClass, ds, c, srcActions, dgl);
        }

        if (MouseDragGestureRecognizer.class.equals(recognizerClass))
            return (T)new XMouseDragGestureRecognizer(ds, c, srcActions, dgl);
        else
            return null;
    }

    @Override
    public CheckboxMenuItemPeer createCheckboxMenuItem(CheckboxMenuItem target) {
        XCheckboxMenuItemPeer peer = new XCheckboxMenuItemPeer(target);
        //vb157120: looks like we don't need to map menu items
        //in new menus implementation
        //targetCreatedPeer(target, peer);
        return peer;
    }

    @Override
    public MenuItemPeer createMenuItem(MenuItem target) {
        XMenuItemPeer peer = new XMenuItemPeer(target);
        //vb157120: looks like we don't need to map menu items
        //in new menus implementation
        //targetCreatedPeer(target, peer);
        return peer;
    }

    @Override
    public TextFieldPeer createTextField(TextField target) {
        TextFieldPeer  peer = new XTextFieldPeer(target);
        targetCreatedPeer(target, peer);
        return peer;
    }

    @Override
    public LabelPeer createLabel(Label target) {
        LabelPeer  peer = new XLabelPeer(target);
        targetCreatedPeer(target, peer);
        return peer;
    }

    @Override
    public ListPeer createList(java.awt.List target) {
        ListPeer peer = new XListPeer(target);
        targetCreatedPeer(target, peer);
        return peer;
    }

    @Override
    public CheckboxPeer createCheckbox(Checkbox target) {
        CheckboxPeer peer = new XCheckboxPeer(target);
        targetCreatedPeer(target, peer);
        return peer;
    }

    @Override
    public ScrollbarPeer createScrollbar(Scrollbar target) {
        XScrollbarPeer peer = new XScrollbarPeer(target);
        targetCreatedPeer(target, peer);
        return peer;
    }

    @Override
    public ScrollPanePeer createScrollPane(ScrollPane target) {
        XScrollPanePeer peer = new XScrollPanePeer(target);
        targetCreatedPeer(target, peer);
        return peer;
    }

    @Override
    public TextAreaPeer createTextArea(TextArea target) {
        TextAreaPeer peer = new XTextAreaPeer(target);
        targetCreatedPeer(target, peer);
        return peer;
    }

    @Override
    public ChoicePeer createChoice(Choice target) {
        XChoicePeer peer = new XChoicePeer(target);
        targetCreatedPeer(target, peer);
        return peer;
    }

    @Override
    public CanvasPeer createCanvas(Canvas target) {
        XCanvasPeer peer = (isXEmbedServerRequested() ? new XEmbedCanvasPeer(target) : new XCanvasPeer(target));
        targetCreatedPeer(target, peer);
        return peer;
    }

    @Override
    public PanelPeer createPanel(Panel target) {
        PanelPeer peer = new XPanelPeer(target);
        targetCreatedPeer(target, peer);
        return peer;
    }

    @Override
    public WindowPeer createWindow(Window target) {
        WindowPeer peer = new XWindowPeer(target);
        targetCreatedPeer(target, peer);
        return peer;
    }

    @Override
    public DialogPeer createDialog(Dialog target) {
        DialogPeer peer = new XDialogPeer(target);
        targetCreatedPeer(target, peer);
        return peer;
    }

    private static Boolean sunAwtDisableGtkFileDialogs = null;

    /**
     * Returns the value of "sun.awt.disableGtkFileDialogs" property. Default
     * value is {@code false}.
     */
    @SuppressWarnings("removal")
    public static synchronized boolean getSunAwtDisableGtkFileDialogs() {
        if (sunAwtDisableGtkFileDialogs == null) {
            sunAwtDisableGtkFileDialogs = AccessController.doPrivileged(
                                              new GetBooleanAction("sun.awt.disableGtkFileDialogs"));
        }
        return sunAwtDisableGtkFileDialogs.booleanValue();
    }

    @Override
    public FileDialogPeer createFileDialog(FileDialog target) {
        FileDialogPeer peer = null;
        // The current GtkFileChooser is available from GTK+ 2.4
        if (!getSunAwtDisableGtkFileDialogs() &&
                      (checkGtkVersion(2, 4, 0) || checkGtkVersion(3, 0, 0))) {
            peer = new GtkFileDialogPeer(target);
        } else {
            peer = new XFileDialogPeer(target);
        }
        targetCreatedPeer(target, peer);
        return peer;
    }

    @Override
    public MenuBarPeer createMenuBar(MenuBar target) {
        XMenuBarPeer peer = new XMenuBarPeer(target);
        targetCreatedPeer(target, peer);
        return peer;
    }

    @Override
    public MenuPeer createMenu(Menu target) {
        XMenuPeer peer = new XMenuPeer(target);
        //vb157120: looks like we don't need to map menu items
        //in new menus implementation
        //targetCreatedPeer(target, peer);
        return peer;
    }

    @Override
    public PopupMenuPeer createPopupMenu(PopupMenu target) {
        XPopupMenuPeer peer = new XPopupMenuPeer(target);
        targetCreatedPeer(target, peer);
        return peer;
    }

    @Override
    public synchronized MouseInfoPeer getMouseInfoPeer() {
        if (xPeer == null) {
            xPeer = new XMouseInfoPeer();
        }
        return xPeer;
    }

    public XEmbeddedFramePeer createEmbeddedFrame(XEmbeddedFrame target)
    {
        XEmbeddedFramePeer peer = new XEmbeddedFramePeer(target);
        targetCreatedPeer(target, peer);
        return peer;
    }

    XEmbedChildProxyPeer createEmbedProxy(XEmbedChildProxy target) {
        XEmbedChildProxyPeer peer = new XEmbedChildProxyPeer(target);
        targetCreatedPeer(target, peer);
        return peer;
    }

    @Override
    public KeyboardFocusManagerPeer getKeyboardFocusManagerPeer() throws HeadlessException {
        return XKeyboardFocusManagerPeer.getInstance();
    }

    /**
     * Returns a new custom cursor.
     */
    @Override
    public Cursor createCustomCursor(Image cursor, Point hotSpot, String name)
      throws IndexOutOfBoundsException {
        return new XCustomCursor(cursor, hotSpot, name);
    }

    @Override
    public TrayIconPeer createTrayIcon(TrayIcon target)
      throws HeadlessException, AWTException
    {
        TrayIconPeer peer = new XTrayIconPeer(target);
        targetCreatedPeer(target, peer);
        return peer;
    }

    @Override
    public SystemTrayPeer createSystemTray(SystemTray target) throws HeadlessException {
        SystemTrayPeer peer = new XSystemTrayPeer(target);
        return peer;
    }

    @Override
    public boolean isTraySupported() {
        XSystemTrayPeer peer = XSystemTrayPeer.getPeerInstance();
        if (peer != null) {
            return peer.isAvailable();
        }
        return false;
    }

    @Override
    public DataTransferer getDataTransferer() {
        return XDataTransferer.getInstanceImpl();
    }

    /**
     * Returns the supported cursor size
     */
    @Override
    public Dimension getBestCursorSize(int preferredWidth, int preferredHeight) {
        return XCustomCursor.getBestCursorSize(
                                               java.lang.Math.max(1,preferredWidth), java.lang.Math.max(1,preferredHeight));
    }


    @Override
    public int getMaximumCursorColors() {
        return 2;  // Black and white.
    }

    @Override
    public Map<TextAttribute, ?> mapInputMethodHighlight( InputMethodHighlight highlight) {
        return XInputMethod.mapInputMethodHighlight(highlight);
    }
    @Override
    public boolean getLockingKeyState(int key) {
        if (! (key == KeyEvent.VK_CAPS_LOCK || key == KeyEvent.VK_NUM_LOCK ||
               key == KeyEvent.VK_SCROLL_LOCK || key == KeyEvent.VK_KANA_LOCK)) {
            throw new IllegalArgumentException("invalid key for Toolkit.getLockingKeyState");
        }
        awtLock();
        try {
            return getModifierState( key );
        } finally {
            awtUnlock();
        }
    }

    @Override
    public  Clipboard getSystemClipboard() {
        @SuppressWarnings("removal")
        SecurityManager security = System.getSecurityManager();
        if (security != null) {
            security.checkPermission(AWTPermissions.ACCESS_CLIPBOARD_PERMISSION);
        }
        synchronized (this) {
            if (clipboard == null) {
                clipboard = new XClipboard("System", "CLIPBOARD");
            }
        }
        return clipboard;
    }

    @Override
    public Clipboard getSystemSelection() {
        @SuppressWarnings("removal")
        SecurityManager security = System.getSecurityManager();
        if (security != null) {
            security.checkPermission(AWTPermissions.ACCESS_CLIPBOARD_PERMISSION);
        }
        synchronized (this) {
            if (selection == null) {
                selection = new XClipboard("Selection", "PRIMARY");
            }
        }
        return selection;
    }

    @Override
    public void beep() {
        awtLock();
        try {
            XlibWrapper.XBell(getDisplay(), 0);
            XlibWrapper.XFlush(getDisplay());
        } finally {
            awtUnlock();
        }
    }

    @Override
    public PrintJob getPrintJob(final Frame frame, final String doctitle,
                                final Properties props) {

        if (frame == null) {
            throw new NullPointerException("frame must not be null");
        }

        PrintJob2D printJob = new PrintJob2D(frame, doctitle, props);

        if (printJob.printDialog() == false) {
            printJob = null;
        }
        return printJob;
    }

    @Override
    public PrintJob getPrintJob(final Frame frame, final String doctitle,
                final JobAttributes jobAttributes,
                final PageAttributes pageAttributes)
    {
        if (frame == null) {
            throw new NullPointerException("frame must not be null");
        }

        PrintJob2D printJob = new PrintJob2D(frame, doctitle,
                                             jobAttributes, pageAttributes);

        if (printJob.printDialog() == false) {
            printJob = null;
        }

        return printJob;
    }

    static void XSync() {
        awtLock();
        try {
            XlibWrapper.XSync(getDisplay(),0);
        } finally {
            awtUnlock();
        }
    }

    @Override
    public int getScreenResolution() {
        long display = getDisplay();
        awtLock();
        try {
            return (int) ((XlibWrapper.DisplayWidth(display,
                XlibWrapper.DefaultScreen(display)) * 25.4) /
                    XlibWrapper.DisplayWidthMM(display,
                XlibWrapper.DefaultScreen(display)));
        } finally {
            awtUnlock();
        }
    }

    static native long getDefaultXColormap();

    /**
     * Returns a new input method adapter descriptor for native input methods.
     */
    @Override
    public InputMethodDescriptor getInputMethodAdapterDescriptor() throws AWTException {
        return new XInputMethodDescriptor();
    }

    /**
     * Returns whether enableInputMethods should be set to true for peered
     * TextComponent instances on this platform. True by default.
     */
    @Override
    public boolean enableInputMethodsForTextComponent() {
        return true;
    }

    static int getMultiClickTime() {
        if (awt_multiclick_time == 0) {
            initializeMultiClickTime();
        }
        return awt_multiclick_time;
    }
    static void initializeMultiClickTime() {
        awtLock();
        try {
            try {
                String multiclick_time_query = XlibWrapper.XGetDefault(XToolkit.getDisplay(), "*", "multiClickTime");
                if (multiclick_time_query != null) {
                    awt_multiclick_time = (int)Long.parseLong(multiclick_time_query);
                } else {
                    multiclick_time_query = XlibWrapper.XGetDefault(XToolkit.getDisplay(),
                                                                    "OpenWindows", "MultiClickTimeout");
                    if (multiclick_time_query != null) {
                        /* Note: OpenWindows.MultiClickTimeout is in tenths of
                           a second, so we need to multiply by 100 to convert to
                           milliseconds */
                        awt_multiclick_time = (int)Long.parseLong(multiclick_time_query) * 100;
                    } else {
                        awt_multiclick_time = AWT_MULTICLICK_DEFAULT_TIME;
                    }
                }
            } catch (NumberFormatException | NullPointerException e) {
                awt_multiclick_time = AWT_MULTICLICK_DEFAULT_TIME;
            }
        } finally {
            awtUnlock();
        }
        if (awt_multiclick_time == 0) {
            awt_multiclick_time = AWT_MULTICLICK_DEFAULT_TIME;
        }
    }

    @Override
    public boolean isFrameStateSupported(int state)
      throws HeadlessException
    {
        if (state == Frame.NORMAL || state == Frame.ICONIFIED) {
            return true;
        } else {
            return XWM.getWM().supportsExtendedState(state);
        }
    }

    static void dumpPeers() {
        if (log.isLoggable(PlatformLogger.Level.FINE)) {
            log.fine("Mapped windows:");
            winMap.forEach((k, v) -> {
                log.fine(k + "->" + v);
                if (v instanceof XComponentPeer) {
                    Component target = (Component)((XComponentPeer)v).getTarget();
                    log.fine("\ttarget: " + target);
                }
            });

            SunToolkit.dumpPeers(log);

            log.fine("Mapped special peers:");
            specialPeerMap.forEach((k, v) -> {
                log.fine(k + "->" + v);
            });

            log.fine("Mapped dispatchers:");
            winToDispatcher.forEach((k, v) -> {
                log.fine(k + "->" + v);
            });
        }
    }

    /* Protected with awt_lock. */
    private static boolean initialized;
    private static boolean timeStampUpdated;
    private static long timeStamp;

    private static final XEventDispatcher timeFetcher =
    new XEventDispatcher() {
            @Override
            public void dispatchEvent(XEvent ev) {
                switch (ev.get_type()) {
                  case XConstants.PropertyNotify:
                      XPropertyEvent xpe = ev.get_xproperty();

                      awtLock();
                      try {
                          timeStamp = xpe.get_time();
                          timeStampUpdated = true;
                          awtLockNotifyAll();
                      } finally {
                          awtUnlock();
                      }

                      break;
                }
            }
        };

    private static XAtom _XA_JAVA_TIME_PROPERTY_ATOM;

    static long getCurrentServerTime() {
        awtLock();
        try {
            try {
                if (!initialized) {
                    XToolkit.addEventDispatcher(XBaseWindow.getXAWTRootWindow().getWindow(),
                                                timeFetcher);
                    _XA_JAVA_TIME_PROPERTY_ATOM = XAtom.get("_SUNW_JAVA_AWT_TIME");
                    initialized = true;
                }
                timeStampUpdated = false;
                XlibWrapper.XChangeProperty(XToolkit.getDisplay(),
                                            XBaseWindow.getXAWTRootWindow().getWindow(),
                                            _XA_JAVA_TIME_PROPERTY_ATOM.getAtom(), XAtom.XA_ATOM, 32,
                                            XConstants.PropModeAppend,
                                            0, 0);
                XlibWrapper.XFlush(XToolkit.getDisplay());

                if (isToolkitThread()) {
                    XEvent event = new XEvent();
                    try {
                        XlibWrapper.XWindowEvent(XToolkit.getDisplay(),
                                                 XBaseWindow.getXAWTRootWindow().getWindow(),
                                                 XConstants.PropertyChangeMask,
                                                 event.pData);
                        timeFetcher.dispatchEvent(event);
                    }
                    finally {
                        event.dispose();
                    }
                }
                else {
                    while (!timeStampUpdated) {
                        awtLockWait();
                    }
                }
            } catch (InterruptedException ie) {
            // Note: the returned timeStamp can be incorrect in this case.
                if (log.isLoggable(PlatformLogger.Level.FINE)) {
                    log.fine("Caught exception, timeStamp may not be correct (ie = " + ie + ")");
                }
            }
        } finally {
            awtUnlock();
        }
        return timeStamp;
    }
    @Override
    protected void initializeDesktopProperties() {
        desktopProperties.put("DnD.Autoscroll.initialDelay",
                              Integer.valueOf(50));
        desktopProperties.put("DnD.Autoscroll.interval",
                              Integer.valueOf(50));
        desktopProperties.put("DnD.Autoscroll.cursorHysteresis",
                              Integer.valueOf(5));
        desktopProperties.put("Shell.shellFolderManager",
                              "sun.awt.shell.ShellFolderManager");
        // Don't want to call getMultiClickTime() if we are headless
        if (!GraphicsEnvironment.isHeadless()) {
            desktopProperties.put("awt.multiClickInterval",
                                  Integer.valueOf(getMultiClickTime()));
            desktopProperties.put("awt.mouse.numButtons",
                                  Integer.valueOf(getNumberOfButtons()));
            if(SunGraphicsEnvironment.isUIScaleEnabled()) {
                addPropertyChangeListener("gnome.Xft/DPI", evt ->
                                                     localEnv.displayChanged());
            }
        }
    }

    /**
     * This method runs through the XPointer and XExtendedPointer array.
     * XExtendedPointer has priority because on some systems XPointer
     * (which is assigned to the virtual pointer) reports the maximum
     * capabilities of the mouse pointer (i.e. 32 physical buttons).
     */
    private native int getNumberOfButtonsImpl();

    @Override
    public int getNumberOfButtons(){
        awtLock();
        try {
            if (numberOfButtons == 0) {
                numberOfButtons = getNumberOfButtonsImpl();
                numberOfButtons = (numberOfButtons > MAX_BUTTONS_SUPPORTED)? MAX_BUTTONS_SUPPORTED : numberOfButtons;
                //4th and 5th buttons are for wheel and shouldn't be reported as buttons.
                //If we have more than 3 physical buttons and a wheel, we report N-2 buttons.
                //If we have 3 physical buttons and a wheel, we report 3 buttons.
                //If we have 1,2,3 physical buttons, we report it as is i.e. 1,2 or 3 respectively.
                if (numberOfButtons >=5) {
                    numberOfButtons -= 2;
                } else if (numberOfButtons == 4 || numberOfButtons ==5){
                    numberOfButtons = 3;
                }
            }
            //Assume don't have to re-query the number again and again.
            return numberOfButtons;
        } finally {
            awtUnlock();
        }
    }

    static int getNumberOfButtonsForMask() {
        return Math.min(XConstants.MAX_BUTTONS, ((SunToolkit) (Toolkit.getDefaultToolkit())).getNumberOfButtons());
    }

    private static final String prefix  = "DnD.Cursor.";
    private static final String postfix = ".32x32";
    private static final String dndPrefix  = "DnD.";

    @Override
    protected Object lazilyLoadDesktopProperty(String name) {
        if (name.startsWith(prefix)) {
            String cursorName = name.substring(prefix.length()) + postfix;

            try {
                return Cursor.getSystemCustomCursor(cursorName);
            } catch (AWTException awte) {
                throw new RuntimeException("cannot load system cursor: " + cursorName, awte);
            }
        }

        if (name.equals("awt.dynamicLayoutSupported")) {
            return  Boolean.valueOf(isDynamicLayoutSupported());
        }

        if (initXSettingsIfNeeded(name)) {
            return desktopProperties.get(name);
        }

        return super.lazilyLoadDesktopProperty(name);
    }

    @Override
    public synchronized void addPropertyChangeListener(String name, PropertyChangeListener pcl) {
        if (name == null) {
            // See JavaDoc for the Toolkit.addPropertyChangeListener() method
            return;
        }
        initXSettingsIfNeeded(name);
        super.addPropertyChangeListener(name, pcl);
    }

    /**
     * Initializes XAWTXSettings if a property for a given property name is provided by
     * XSettings and they are not initialized yet.
     *
     * @return true if the method has initialized XAWTXSettings.
     */
    private boolean initXSettingsIfNeeded(final String propName) {
        if (!loadedXSettings &&
            (propName.startsWith("gnome.") ||
             propName.equals(SunToolkit.DESKTOPFONTHINTS) ||
             propName.startsWith(dndPrefix)))
        {
            loadedXSettings = true;
            if (!GraphicsEnvironment.isHeadless()) {
                loadXSettings();
                /* If no desktop font hint could be retrieved, check for
                 * KDE running KWin and retrieve settings from fontconfig.
                 * If that isn't found let SunToolkit will see if there's a
                 * system property set by a user.
                 */
                if (desktopProperties.get(SunToolkit.DESKTOPFONTHINTS) == null) {
                    if (XWM.isKDE2()) {
                        Object hint = FontConfigManager.getFontConfigAAHint();
                        if (hint != null) {
                            /* set the fontconfig/KDE property so that
                             * getDesktopHints() below will see it
                             * and set the public property.
                             */
                            desktopProperties.put(UNIXToolkit.FONTCONFIGAAHINT,
                                                  hint);
                        }
                    }
                    desktopProperties.put(SunToolkit.DESKTOPFONTHINTS,
                                          SunToolkit.getDesktopFontHints());
                }

                return true;
            }
        }
        return false;
    }

    private void loadXSettings() {
       xs = new XAWTXSettings();
    }

    /**
     * Callback from the native side indicating some, or all, of the
     * desktop properties have changed and need to be reloaded.
     * {@code data} is the byte array directly from the x server and
     * may be in little endian format.
     * <p>
     * NB: This could be called from any thread if triggered by
     * {@code loadXSettings}.  It is called from the System EDT
     * if triggered by an XSETTINGS change.
     */
    void parseXSettings(int screen_XXX_ignored,Map<String, Object> updatedSettings) {

        if (updatedSettings == null || updatedSettings.isEmpty()) {
            return;
        }

        for (Map.Entry<String, Object> e : updatedSettings.entrySet()) {
            String name = e.getKey();

            name = "gnome." + name;
            setDesktopProperty(name, e.getValue());
            if (log.isLoggable(PlatformLogger.Level.FINE)) {
                log.fine("name = " + name + " value = " + e.getValue());
            }

            // XXX: we probably want to do something smarter.  In
            // particular, "Net" properties are of interest to the
            // "core" AWT itself.  E.g.
            //
            // Net/DndDragThreshold -> ???
            // Net/DoubleClickTime  -> awt.multiClickInterval
        }

        setDesktopProperty(SunToolkit.DESKTOPFONTHINTS,
                           SunToolkit.getDesktopFontHints());

        Integer dragThreshold = null;
        synchronized (this) {
            dragThreshold = (Integer)desktopProperties.get("gnome.Net/DndDragThreshold");
        }
        if (dragThreshold != null) {
            setDesktopProperty("DnD.gestureMotionThreshold", dragThreshold);
        }

    }



    static int altMask;
    static int metaMask;
    static int numLockMask;
    static int modeSwitchMask;
    static int modLockIsShiftLock;

    /* Like XKeysymToKeycode, but ensures that keysym is the primary
    * symbol on the keycode returned.  Returns zero otherwise.
    */
    static int keysymToPrimaryKeycode(long sym) {
        awtLock();
        try {
            int code = XlibWrapper.XKeysymToKeycode(getDisplay(), sym);
            if (code == 0) {
                return 0;
            }
            long primary = XlibWrapper.XKeycodeToKeysym(getDisplay(), code, 0);
            if (sym != primary) {
                return 0;
            }
            return code;
        } finally {
            awtUnlock();
        }
    }
    static boolean getModifierState( int jkc ) {
        int iKeyMask = 0;
        long ks = XKeysym.javaKeycode2Keysym( jkc );
        int  kc = XlibWrapper.XKeysymToKeycode(getDisplay(), ks);
        if (kc == 0) {
            return false;
        }
        awtLock();
        try {
            XModifierKeymap modmap = new XModifierKeymap(
                 XlibWrapper.XGetModifierMapping(getDisplay()));

            int nkeys = modmap.get_max_keypermod();

            long map_ptr = modmap.get_modifiermap();
            for( int k = 0; k < 8; k++ ) {
                for (int i = 0; i < nkeys; ++i) {
                    int keycode = Native.getUByte(map_ptr, k * nkeys + i);
                    if (keycode == 0) {
                        continue; // ignore zero keycode
                    }
                    if (kc == keycode) {
                        iKeyMask = 1 << k;
                        break;
                    }
                }
                if( iKeyMask != 0 ) {
                    break;
                }
            }
            XlibWrapper.XFreeModifiermap(modmap.pData);
            if (iKeyMask == 0 ) {
                return false;
            }
            // Now we know to which modifier is assigned the keycode
            // correspondent to the keysym correspondent to the java
            // keycode. We are going to check a state of this modifier.
            // If a modifier is a weird one, we cannot help it.
            long window = 0;
            try{
                // get any application window
                window = winMap.firstKey().longValue();
            }catch(NoSuchElementException nex) {
                // get root window
                window = getDefaultRootWindow();
            }
            boolean res = XlibWrapper.XQueryPointer(getDisplay(), window,
                                            XlibWrapper.larg1, //root
                                            XlibWrapper.larg2, //child
                                            XlibWrapper.larg3, //root_x
                                            XlibWrapper.larg4, //root_y
                                            XlibWrapper.larg5, //child_x
                                            XlibWrapper.larg6, //child_y
                                            XlibWrapper.larg7);//mask
            int mask = Native.getInt(XlibWrapper.larg7);
            return ((mask & iKeyMask) != 0);
        } finally {
            awtUnlock();
        }
    }

    /* Assign meaning - alt, meta, etc. - to X modifiers mod1 ... mod5.
     * Only consider primary symbols on keycodes attached to modifiers.
     */
    static void setupModifierMap() {
        final int metaL = keysymToPrimaryKeycode(XKeySymConstants.XK_Meta_L);
        final int metaR = keysymToPrimaryKeycode(XKeySymConstants.XK_Meta_R);
        final int altL = keysymToPrimaryKeycode(XKeySymConstants.XK_Alt_L);
        final int altR = keysymToPrimaryKeycode(XKeySymConstants.XK_Alt_R);
        final int numLock = keysymToPrimaryKeycode(XKeySymConstants.XK_Num_Lock);
        final int modeSwitch = keysymToPrimaryKeycode(XKeySymConstants.XK_Mode_switch);
        final int shiftLock = keysymToPrimaryKeycode(XKeySymConstants.XK_Shift_Lock);
        final int capsLock  = keysymToPrimaryKeycode(XKeySymConstants.XK_Caps_Lock);

        final int[] modmask = { XConstants.ShiftMask, XConstants.LockMask, XConstants.ControlMask, XConstants.Mod1Mask,
            XConstants.Mod2Mask, XConstants.Mod3Mask, XConstants.Mod4Mask, XConstants.Mod5Mask };

        log.fine("In setupModifierMap");
        awtLock();
        try {
            XModifierKeymap modmap = new XModifierKeymap(
                 XlibWrapper.XGetModifierMapping(getDisplay()));

            int nkeys = modmap.get_max_keypermod();

            long map_ptr = modmap.get_modifiermap();

            for (int modn = XConstants.Mod1MapIndex;
                 modn <= XConstants.Mod5MapIndex;
                 ++modn)
            {
                for (int i = 0; i < nkeys; ++i) {
                    /* for each keycode attached to this modifier */
                    int keycode = Native.getUByte(map_ptr, modn * nkeys + i);

                    if (keycode == 0) {
                        break;
                    }
                    if (metaMask == 0 &&
                        (keycode == metaL || keycode == metaR))
                    {
                        metaMask = modmask[modn];
                        break;
                    }
                    if (altMask == 0 && (keycode == altL || keycode == altR)) {
                        altMask = modmask[modn];
                        break;
                    }
                    if (numLockMask == 0 && keycode == numLock) {
                        numLockMask = modmask[modn];
                        break;
                    }
                    if (modeSwitchMask == 0 && keycode == modeSwitch) {
                        modeSwitchMask = modmask[modn];
                        break;
                    }
                    continue;
                }
            }
            modLockIsShiftLock = 0;
            for (int j = 0; j < nkeys; ++j) {
                int keycode = Native.getUByte(map_ptr, XConstants.LockMapIndex * nkeys + j);
                if (keycode == 0) {
                    break;
                }
                if (keycode == shiftLock) {
                    modLockIsShiftLock = 1;
                    break;
                }
                if (keycode == capsLock) {
                    break;
                }
            }
            XlibWrapper.XFreeModifiermap(modmap.pData);
        } finally {
            awtUnlock();
        }
        if (log.isLoggable(PlatformLogger.Level.FINE)) {
            log.fine("metaMask = " + metaMask);
            log.fine("altMask = " + altMask);
            log.fine("numLockMask = " + numLockMask);
            log.fine("modeSwitchMask = " + modeSwitchMask);
            log.fine("modLockIsShiftLock = " + modLockIsShiftLock);
        }
    }


    private static SortedMap<Long, java.util.List<Runnable>> timeoutTasks;

    /**
     * Removed the task from the list of waiting-to-be called tasks.
     * If the task has been scheduled several times removes only first one.
     */
    static void remove(Runnable task) {
        if (task == null) {
            throw new NullPointerException("task is null");
        }
        awtLock();
        try {
            if (timeoutTaskLog.isLoggable(PlatformLogger.Level.FINER)) {
                timeoutTaskLog.finer("Removing task " + task);
            }
            if (timeoutTasks == null) {
                if (timeoutTaskLog.isLoggable(PlatformLogger.Level.FINER)) {
                    timeoutTaskLog.finer("Task is not scheduled");
                }
                return;
            }
            Collection<java.util.List<Runnable>> values = timeoutTasks.values();
            Iterator<java.util.List<Runnable>> iter = values.iterator();
            while (iter.hasNext()) {
                java.util.List<Runnable> list = iter.next();
                boolean removed = false;
                if (list.contains(task)) {
                    list.remove(task);
                    if (list.isEmpty()) {
                        iter.remove();
                    }
                    break;
                }
            }
        } finally {
            awtUnlock();
        }
    }

    static native void wakeup_poll();

    /**
     * Registers a Runnable which {@code run()} method will be called
     * once on the toolkit thread when a specified interval of time elapses.
     *
     * @param task a Runnable which {@code run} method will be called
     *        on the toolkit thread when {@code interval} milliseconds
     *        elapse
     * @param interval an interval in milliseconds
     *
     * @throws NullPointerException if {@code task} is {@code null}
     * @throws IllegalArgumentException if {@code interval} is not positive
     */
    static void schedule(Runnable task, long interval) {
        if (task == null) {
            throw new NullPointerException("task is null");
        }
        if (interval <= 0) {
            throw new IllegalArgumentException("interval " + interval + " is not positive");
        }

        awtLock();
        try {
            if (timeoutTaskLog.isLoggable(PlatformLogger.Level.FINER)) {
                timeoutTaskLog.finer("XToolkit.schedule(): current time={0}" +
                                     ";  interval={1}" +
                                     ";  task being added={2}" + ";  tasks before addition={3}",
                                     Long.valueOf(System.currentTimeMillis()), Long.valueOf(interval), task, timeoutTasks);
            }

            if (timeoutTasks == null) {
                timeoutTasks = new TreeMap<>();
            }

            Long time = Long.valueOf(System.currentTimeMillis() + interval);
            java.util.List<Runnable> tasks = timeoutTasks.get(time);
            if (tasks == null) {
                tasks = new ArrayList<>(1);
                timeoutTasks.put(time, tasks);
            }
            tasks.add(task);


            if (timeoutTasks.get(timeoutTasks.firstKey()) == tasks && tasks.size() == 1) {
                // Added task became first task - poll won't know
                // about it so we need to wake it up
                wakeup_poll();
            }
        }  finally {
            awtUnlock();
        }
    }

    private long getNextTaskTime() {
        awtLock();
        try {
            if (timeoutTasks == null || timeoutTasks.isEmpty()) {
                return -1L;
            }
            return timeoutTasks.firstKey();
        } finally {
            awtUnlock();
        }
    }

    /**
     * Executes mature timeout tasks registered with schedule().
     * Called from run() under awtLock.
     */
    private static void callTimeoutTasks() {
        if (timeoutTaskLog.isLoggable(PlatformLogger.Level.FINER)) {
            timeoutTaskLog.finer("XToolkit.callTimeoutTasks(): current time={0}" +
                                 ";  tasks={1}", Long.valueOf(System.currentTimeMillis()), timeoutTasks);
        }

        if (timeoutTasks == null || timeoutTasks.isEmpty()) {
            return;
        }

        Long currentTime = Long.valueOf(System.currentTimeMillis());
        Long time = timeoutTasks.firstKey();

        while (time.compareTo(currentTime) <= 0) {
            java.util.List<Runnable> tasks = timeoutTasks.remove(time);

            for (Runnable task : tasks) {
                if (timeoutTaskLog.isLoggable(PlatformLogger.Level.FINER)) {
                    timeoutTaskLog.finer("XToolkit.callTimeoutTasks(): current time={0}" +
                                         ";  about to run task={1}", Long.valueOf(currentTime), task);
                }

                try {
                    task.run();
                } catch (Throwable thr) {
                    processException(thr);
                }
            }

            if (timeoutTasks.isEmpty()) {
                break;
            }
            time = timeoutTasks.firstKey();
        }
    }

    static boolean isLeftMouseButton(MouseEvent me) {
        switch (me.getID()) {
          case MouseEvent.MOUSE_PRESSED:
          case MouseEvent.MOUSE_RELEASED:
              return (me.getButton() == MouseEvent.BUTTON1);
          case MouseEvent.MOUSE_ENTERED:
          case MouseEvent.MOUSE_EXITED:
          case MouseEvent.MOUSE_CLICKED:
          case MouseEvent.MOUSE_DRAGGED:
              return ((me.getModifiersEx() & InputEvent.BUTTON1_DOWN_MASK) != 0);
        }
        return false;
    }

    static boolean isRightMouseButton(MouseEvent me) {
        int numButtons = ((Integer)getDefaultToolkit().getDesktopProperty("awt.mouse.numButtons")).intValue();
        switch (me.getID()) {
          case MouseEvent.MOUSE_PRESSED:
          case MouseEvent.MOUSE_RELEASED:
              return ((numButtons == 2 && me.getButton() == MouseEvent.BUTTON2) ||
                       (numButtons > 2 && me.getButton() == MouseEvent.BUTTON3));
          case MouseEvent.MOUSE_ENTERED:
          case MouseEvent.MOUSE_EXITED:
          case MouseEvent.MOUSE_CLICKED:
          case MouseEvent.MOUSE_DRAGGED:
              return ((numButtons == 2 && (me.getModifiersEx() & InputEvent.BUTTON2_DOWN_MASK) != 0) ||
                      (numButtons > 2 && (me.getModifiersEx() & InputEvent.BUTTON3_DOWN_MASK) != 0));
        }
        return false;
    }

    /**
     * @see sun.awt.SunToolkit#needsXEmbedImpl
     */
    @Override
    protected boolean needsXEmbedImpl() {
        // XToolkit implements supports for XEmbed-client protocol and
        // requires the supports from the embedding host for it to work.
        return true;
    }

    @Override
    public boolean isModalityTypeSupported(Dialog.ModalityType modalityType) {
        return (modalityType == null) ||
               (modalityType == Dialog.ModalityType.MODELESS) ||
               (modalityType == Dialog.ModalityType.DOCUMENT_MODAL) ||
               (modalityType == Dialog.ModalityType.APPLICATION_MODAL) ||
               (modalityType == Dialog.ModalityType.TOOLKIT_MODAL);
    }

    @Override
    public boolean isModalExclusionTypeSupported(Dialog.ModalExclusionType exclusionType) {
        return (exclusionType == null) ||
               (exclusionType == Dialog.ModalExclusionType.NO_EXCLUDE) ||
               (exclusionType == Dialog.ModalExclusionType.APPLICATION_EXCLUDE) ||
               (exclusionType == Dialog.ModalExclusionType.TOOLKIT_EXCLUDE);
    }

    static EventQueue getEventQueue(Object target) {
        AppContext appContext = targetToAppContext(target);
        if (appContext != null) {
            return (EventQueue)appContext.get(AppContext.EVENT_QUEUE_KEY);
        }
        return null;
    }

    static void removeSourceEvents(EventQueue queue,
                                   Object source,
                                   boolean removeAllEvents) {
        AWTAccessor.getEventQueueAccessor()
            .removeSourceEvents(queue, source, removeAllEvents);
    }

    @Override
    public boolean isAlwaysOnTopSupported() {
        for (XLayerProtocol proto : XWM.getWM().getProtocols(XLayerProtocol.class)) {
            if (proto.supportsLayer(XLayerProtocol.LAYER_ALWAYS_ON_TOP)) {
                return true;
            }
        }
        return false;
    }

    @Override
    public boolean useBufferPerWindow() {
        return XToolkit.getBackingStoreType() == XConstants.NotUseful;
    }

    /**
     * Returns one of XConstants: NotUseful, WhenMapped or Always.
     * If backing store is not available on at least one screen, or
     * the string system property "sun.awt.backingStore" is neither "Always"
     * nor "WhenMapped", then the method returns XConstants.NotUseful.
     * Otherwise, if the system property "sun.awt.backingStore" is "WhenMapped",
     * then the method returns XConstants.WhenMapped.
     * Otherwise (i.e., if the system property "sun.awt.backingStore" is "Always"),
     * the method returns XConstants.Always.
     */
    static int getBackingStoreType() {
        return backingStoreType;
    }

    private static void setBackingStoreType() {
        @SuppressWarnings("removal")
        String prop = AccessController.doPrivileged(
                new sun.security.action.GetPropertyAction("sun.awt.backingStore"));

        if (prop == null) {
            backingStoreType = XConstants.NotUseful;
            if (backingStoreLog.isLoggable(PlatformLogger.Level.CONFIG)) {
                backingStoreLog.config("The system property sun.awt.backingStore is not set" +
                                       ", by default backingStore=NotUseful");
            }
            return;
        }

        if (backingStoreLog.isLoggable(PlatformLogger.Level.CONFIG)) {
            backingStoreLog.config("The system property sun.awt.backingStore is " + prop);
        }
        prop = prop.toLowerCase();
        if (prop.equals("always")) {
            backingStoreType = XConstants.Always;
        } else if (prop.equals("whenmapped")) {
            backingStoreType = XConstants.WhenMapped;
        } else {
            backingStoreType = XConstants.NotUseful;
        }

        if (backingStoreLog.isLoggable(PlatformLogger.Level.CONFIG)) {
            backingStoreLog.config("backingStore(as provided by the system property)=" +
                                   ( backingStoreType == XConstants.NotUseful ? "NotUseful"
                                     : backingStoreType == XConstants.WhenMapped ?
                                     "WhenMapped" : "Always") );
        }

        awtLock();
        try {
            int screenCount = XlibWrapper.ScreenCount(getDisplay());
            for (int i = 0; i < screenCount; i++) {
                if (XlibWrapper.DoesBackingStore(XlibWrapper.ScreenOfDisplay(getDisplay(), i))
                        == XConstants.NotUseful) {
                    backingStoreType = XConstants.NotUseful;

                    if (backingStoreLog.isLoggable(PlatformLogger.Level.CONFIG)) {
                        backingStoreLog.config("Backing store is not available on the screen " +
                                               i + ", backingStore=NotUseful");
                    }

                    return;
                }
            }
        } finally {
            awtUnlock();
        }
    }

    /**
     * One of XConstants: NotUseful, WhenMapped or Always.
     */
    private static int backingStoreType;

    static final int XSUN_KP_BEHAVIOR = 1;
    static final int XORG_KP_BEHAVIOR = 2;
    static final int    IS_SUN_KEYBOARD = 1;
    static final int IS_NONSUN_KEYBOARD = 2;
    static final int    IS_KANA_KEYBOARD = 1;
    static final int IS_NONKANA_KEYBOARD = 2;


    static int     awt_IsXsunKPBehavior = 0;
    static boolean awt_UseXKB         = false;
    static boolean awt_UseXKB_Calls   = false;
    static int     awt_XKBBaseEventCode = 0;
    static int     awt_XKBEffectiveGroup = 0; // so far, I don't use it leaving all calculations
                                              // to XkbTranslateKeyCode
    static long    awt_XKBDescPtr     = 0;

    /**
     * Check for Xsun convention regarding numpad keys.
     * Xsun and some other servers (i.e. derived from Xsun)
     * under certain conditions process numpad keys unlike Xorg.
     */
    static boolean isXsunKPBehavior() {
        awtLock();
        try {
            if( awt_IsXsunKPBehavior == 0 ) {
                if( XlibWrapper.IsXsunKPBehavior(getDisplay()) ) {
                    awt_IsXsunKPBehavior = XSUN_KP_BEHAVIOR;
                }else{
                    awt_IsXsunKPBehavior = XORG_KP_BEHAVIOR;
                }
            }
            return awt_IsXsunKPBehavior == XSUN_KP_BEHAVIOR ? true : false;
        } finally {
            awtUnlock();
        }
    }

    static int  sunOrNotKeyboard = 0;
    static int kanaOrNotKeyboard = 0;
    static void resetKeyboardSniffer() {
        sunOrNotKeyboard  = 0;
        kanaOrNotKeyboard = 0;
    }
    static boolean isSunKeyboard() {
        if( sunOrNotKeyboard == 0 ) {
            if( XlibWrapper.IsSunKeyboard( getDisplay() )) {
                sunOrNotKeyboard = IS_SUN_KEYBOARD;
            }else{
                sunOrNotKeyboard = IS_NONSUN_KEYBOARD;
            }
        }
        return (sunOrNotKeyboard == IS_SUN_KEYBOARD);
    }
    static boolean isKanaKeyboard() {
        if( kanaOrNotKeyboard == 0 ) {
            if( XlibWrapper.IsKanaKeyboard( getDisplay() )) {
                kanaOrNotKeyboard = IS_KANA_KEYBOARD;
            }else{
                kanaOrNotKeyboard = IS_NONKANA_KEYBOARD;
            }
        }
        return (kanaOrNotKeyboard == IS_KANA_KEYBOARD);
    }
    static boolean isXKBenabled() {
        awtLock();
        try {
            return awt_UseXKB;
        } finally {
            awtUnlock();
        }
    }

    /**
      Query XKEYBOARD extension.
      If possible, initialize xkb library.
    */
    static boolean tryXKB() {
        awtLock();
        try {
            String name = "XKEYBOARD";
            // First, if there is extension at all.
            awt_UseXKB = XlibWrapper.XQueryExtension( getDisplay(), name, XlibWrapper.larg1, XlibWrapper.larg2, XlibWrapper.larg3);
            if( awt_UseXKB ) {
                // There is a keyboard extension. Check if a client library is compatible.
                // If not, don't use xkb calls.
                // In this case we still may be Xkb-capable application.
                awt_UseXKB_Calls = XlibWrapper.XkbLibraryVersion( XlibWrapper.larg1, XlibWrapper.larg2);
                if( awt_UseXKB_Calls ) {
                    awt_UseXKB_Calls = XlibWrapper.XkbQueryExtension( getDisplay(),  XlibWrapper.larg1, XlibWrapper.larg2,
                                     XlibWrapper.larg3, XlibWrapper.larg4, XlibWrapper.larg5);
                    if( awt_UseXKB_Calls ) {
                        awt_XKBBaseEventCode = Native.getInt(XlibWrapper.larg2);
                        XlibWrapper.XkbSelectEvents (getDisplay(),
                                         XConstants.XkbUseCoreKbd,
                                         XConstants.XkbNewKeyboardNotifyMask |
                                                 XConstants.XkbMapNotifyMask ,//|
                                                 //XConstants.XkbStateNotifyMask,
                                         XConstants.XkbNewKeyboardNotifyMask |
                                                 XConstants.XkbMapNotifyMask );//|
                                                 //XConstants.XkbStateNotifyMask);

                        XlibWrapper.XkbSelectEventDetails(getDisplay(), XConstants.XkbUseCoreKbd,
                                                     XConstants.XkbStateNotify,
                                                     XConstants.XkbGroupStateMask,
                                                     XConstants.XkbGroupStateMask);
                                                     //XXX ? XkbGroupLockMask last, XkbAllStateComponentsMask before last?
                        awt_XKBDescPtr = XlibWrapper.XkbGetMap(getDisplay(),
                                                     XConstants.XkbKeyTypesMask    |
                                                     XConstants.XkbKeySymsMask     |
                                                     XConstants.XkbModifierMapMask |
                                                     XConstants.XkbVirtualModsMask,
                                                     XConstants.XkbUseCoreKbd);

                        XlibWrapper.XkbSetDetectableAutoRepeat(getDisplay(), true);
                    }
                }
            }
            return awt_UseXKB;
        } finally {
            awtUnlock();
        }
    }
    static boolean canUseXKBCalls() {
        awtLock();
        try {
            return awt_UseXKB_Calls;
        } finally {
            awtUnlock();
        }
    }
    static int getXKBEffectiveGroup() {
        awtLock();
        try {
            return awt_XKBEffectiveGroup;
        } finally {
            awtUnlock();
        }
    }
    static int getXKBBaseEventCode() {
        awtLock();
        try {
            return awt_XKBBaseEventCode;
        } finally {
            awtUnlock();
        }
    }
    static long getXKBKbdDesc() {
        awtLock();
        try {
            return awt_XKBDescPtr;
        } finally {
            awtUnlock();
        }
    }
    void freeXKB() {
        awtLock();
        try {
            if (awt_UseXKB_Calls && awt_XKBDescPtr != 0) {
                XlibWrapper.XkbFreeKeyboard(awt_XKBDescPtr, 0xFF, true);
                awt_XKBDescPtr = 0;
            }
        } finally {
            awtUnlock();
        }
    }
    private void processXkbChanges(XEvent ev) {
        // mapping change --> refresh kbd map
        // state change --> get a new effective group; do I really need it
        //  or that should be left for XkbTranslateKeyCode?
        XkbEvent xke = new XkbEvent( ev.getPData() );
        int xkb_type = xke.get_any().get_xkb_type();
        switch( xkb_type ) {
            case XConstants.XkbNewKeyboardNotify :
                 if( awt_XKBDescPtr != 0 ) {
                     freeXKB();
                 }
                 awt_XKBDescPtr = XlibWrapper.XkbGetMap(getDisplay(),
                                              XConstants.XkbKeyTypesMask    |
                                              XConstants.XkbKeySymsMask     |
                                              XConstants.XkbModifierMapMask |
                                              XConstants.XkbVirtualModsMask,
                                              XConstants.XkbUseCoreKbd);
                 //System.out.println("XkbNewKeyboard:"+(xke.get_new_kbd()));
                 break;
            case XConstants.XkbMapNotify :
                 if (awt_XKBDescPtr != 0) {
                    //TODO: provide a simple unit test.
                    XlibWrapper.XkbGetUpdatedMap(getDisplay(),
                                                 XConstants.XkbKeyTypesMask    |
                                                 XConstants.XkbKeySymsMask     |
                                                 XConstants.XkbModifierMapMask |
                                                 XConstants.XkbVirtualModsMask,
                                                 awt_XKBDescPtr);
                 }
                //System.out.println("XkbMap:"+(xke.get_map()));
                 break;
            case XConstants.XkbStateNotify :
                 // May use it later e.g. to obtain an effective group etc.
                 //System.out.println("XkbState:"+(xke.get_state()));
                 break;
            default:
                 //System.out.println("XkbEvent of xkb_type "+xkb_type);
                 break;
        }
    }

    private static long eventNumber;
    public static long getEventNumber() {
        awtLock();
        try {
            return eventNumber;
        } finally {
            awtUnlock();
        }
    }

    private static XEventDispatcher oops_waiter;
    private static boolean oops_updated;
    private static int oops_position = 0;

    /**
     * {@inheritDoc}
     */
    @Override
    protected boolean syncNativeQueue(long timeout) {
        if (timeout <= 0) {
            return false;
        }
        XBaseWindow win = XBaseWindow.getXAWTRootWindow();

        if (oops_waiter == null) {
            oops_waiter = new XEventDispatcher() {
                    @Override
                    public void dispatchEvent(XEvent e) {
                        if (e.get_type() == XConstants.ConfigureNotify) {
                            // OOPS ConfigureNotify event caught
                            oops_updated = true;
                            awtLockNotifyAll();
                        }
                    }
                };
        }

        awtLock();
        try {
            addEventDispatcher(win.getWindow(), oops_waiter);

            oops_updated = false;
            long event_number = getEventNumber();
            // Change win position each time to avoid system optimization
            oops_position += 5;
            if (oops_position > 50) {
                oops_position = 0;
            }
            // Generate OOPS ConfigureNotify event
            XlibWrapper.XMoveWindow(getDisplay(), win.getWindow(),
                                    oops_position, 0);

            XSync();

            eventLog.finer("Generated OOPS ConfigureNotify event");

            long end = TimeUnit.NANOSECONDS.toMillis(System.nanoTime()) + timeout;
            // This "while" is a protection from spurious wake-ups.
            // However, we shouldn't wait for too long.
            while (!oops_updated) {
                timeout = timeout(end);
                if (timeout <= 0) {
                    break;
                }
                try {
                    // Wait for OOPS ConfigureNotify event
                    awtLockWait(timeout);
                } catch (InterruptedException e) {
                    throw new RuntimeException(e);
                }
            }
            // Don't take into account OOPS ConfigureNotify event
            return getEventNumber() - event_number > 1;
        } finally {
            removeEventDispatcher(win.getWindow(), oops_waiter);
            eventLog.finer("Exiting syncNativeQueue");
            awtUnlock();
        }
    }
    @Override
    public void grab(Window w) {
        final Object peer = AWTAccessor.getComponentAccessor().getPeer(w);
        if (peer != null) {
            ((XWindowPeer) peer).setGrab(true);
        }
    }

    @Override
    public void ungrab(Window w) {
        final Object peer = AWTAccessor.getComponentAccessor().getPeer(w);
        if (peer != null) {
            ((XWindowPeer) peer).setGrab(false);
        }
    }
    /**
     * Returns if the java.awt.Desktop class is supported on the current
     * desktop.
     * <p>
     * The methods of java.awt.Desktop class are supported on the Gnome desktop.
     * Check if the running desktop is Gnome by checking the window manager.
     */
    @Override
    public boolean isDesktopSupported(){
        return XDesktopPeer.isDesktopSupported();
    }

    @Override
    public DesktopPeer createDesktopPeer(Desktop target){
        return new XDesktopPeer();
    }

    @Override
    public boolean isTaskbarSupported(){
        return XTaskbarPeer.isTaskbarSupported();
    }

    @Override
    public TaskbarPeer createTaskbarPeer(Taskbar target){
        return new XTaskbarPeer();
    }

    @Override
    public boolean areExtraMouseButtonsEnabled() throws HeadlessException {
        return areExtraMouseButtonsEnabled;
    }

    @Override
    public boolean isWindowOpacitySupported() {
        XNETProtocol net_protocol = XWM.getWM().getNETProtocol();

        if (net_protocol == null) {
            return false;
        }

        return net_protocol.doOpacityProtocol();
    }

    @Override
    public boolean isWindowShapingSupported() {
        return XlibUtil.isShapingSupported();
    }

    @Override
    public boolean isWindowTranslucencySupported() {
        //NOTE: it may not be supported. The actual check is being performed
        //      at java.awt.GraphicsDevice. In X11 we need to check
        //      whether there's any translucency-capable GC available.
        return true;
    }

    @Override
    public boolean isTranslucencyCapable(GraphicsConfiguration gc) {
        if (!(gc instanceof X11GraphicsConfig)) {
            return false;
        }
        return ((X11GraphicsConfig)gc).isTranslucencyCapable();
    }

    /**
     * Returns the value of "sun.awt.disablegrab" property. Default
     * value is {@code false}.
     */
    @SuppressWarnings("removal")
    public static boolean getSunAwtDisableGrab() {
        return AccessController.doPrivileged(new GetBooleanAction("sun.awt.disablegrab"));
    }
}<|MERGE_RESOLUTION|>--- conflicted
+++ resolved
@@ -242,7 +242,6 @@
         return Thread.currentThread() == toolkitThread;
     }
 
-<<<<<<< HEAD
     static void initSecurityWarning() {
         // Enable warning only for internal builds
         @SuppressWarnings("removal")
@@ -255,8 +254,6 @@
         return securityWarningEnabled;
     }
 
-=======
->>>>>>> 11147046
     static native void awt_output_flush();
 
     static void  awtFUnlock() {
