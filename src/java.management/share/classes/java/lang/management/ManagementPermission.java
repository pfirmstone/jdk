/*
<<<<<<< HEAD
 * Copyright (c) 2003, 2017, Oracle and/or its affiliates. All rights reserved.
=======
 * Copyright (c) 2003, 2025, Oracle and/or its affiliates. All rights reserved.
>>>>>>> 8f6ccde9
 * DO NOT ALTER OR REMOVE COPYRIGHT NOTICES OR THIS FILE HEADER.
 *
 * This code is free software; you can redistribute it and/or modify it
 * under the terms of the GNU General Public License version 2 only, as
 * published by the Free Software Foundation.  Oracle designates this
 * particular file as subject to the "Classpath" exception as provided
 * by Oracle in the LICENSE file that accompanied this code.
 *
 * This code is distributed in the hope that it will be useful, but WITHOUT
 * ANY WARRANTY; without even the implied warranty of MERCHANTABILITY or
 * FITNESS FOR A PARTICULAR PURPOSE.  See the GNU General Public License
 * version 2 for more details (a copy is included in the LICENSE file that
 * accompanied this code).
 *
 * You should have received a copy of the GNU General Public License version
 * 2 along with this work; if not, write to the Free Software Foundation,
 * Inc., 51 Franklin St, Fifth Floor, Boston, MA 02110-1301 USA.
 *
 * Please contact Oracle, 500 Oracle Parkway, Redwood Shores, CA 94065 USA
 * or visit www.oracle.com if you need additional information or have any
 * questions.
 */

package java.lang.management;

/**
 * The permission which the SecurityManager will check when code
 * that is running with a SecurityManager calls methods defined
 * in the management interface for the Java platform.
 * <P>
 * The following table
 * provides a summary description of what the permission allows,
 * and discusses the risks of granting code the permission.
 *
<<<<<<< HEAD
 * <table class="striped">
 * <caption style="display:none">Table shows permission target name, what the permission allows, and associated risks</caption>
 * <thead>
 * <tr>
 * <th scope="col">Permission Target Name</th>
 * <th scope="col">What the Permission Allows</th>
 * <th scope="col">Risks of Allowing this Permission</th>
 * </tr>
 * </thead>
 * <tbody style="text=align:left">
 *
 * <tr>
 *   <th scope="row">control</th>
 *   <td>Ability to control the runtime characteristics of the Java virtual
 *       machine, for example, enabling and disabling the verbose output for
 *       the class loading or memory system, setting the threshold of a memory
 *       pool, and enabling and disabling the thread contention monitoring
 *       support. Some actions controlled by this permission can disclose
 *       information about the running application, like the -verbose:class
 *       flag.
 *   </td>
 *   <td>This allows an attacker to control the runtime characteristics
 *       of the Java virtual machine and cause the system to misbehave. An
 *       attacker can also access some information related to the running
 *       application.
 *   </td>
 * </tr>
 * <tr>
 *   <th scope="row">monitor</th>
 *   <td>Ability to retrieve runtime information about
 *       the Java virtual machine such as thread
 *       stack trace, a list of all loaded class names, and input arguments
 *       to the Java virtual machine.</td>
 *   <td>This allows malicious code to monitor runtime information and
 *       uncover vulnerabilities.</td>
 * </tr>
 *
 * </tbody>
 * </table>
 *
 * <p>
 * Programmers do not normally create ManagementPermission objects directly.
 * Instead they are created by the security policy code based on reading
 * the security policy file.
=======
 * @apiNote
 * This permission cannot be used for controlling access to resources
 * as the Security Manager is no longer supported.
 * Consequently this class is deprecated for removal in a future release.
>>>>>>> 8f6ccde9
 *
 * @author  Mandy Chung
 * @since   1.5
 *
 * @see java.security.BasicPermission
 * @see java.security.Permission
 * @see java.security.Permissions
 * @see java.security.PermissionCollection
 * @see java.lang.SecurityManager
 *
 * @deprecated This class was only useful in conjunction with the Security Manager,
 * which is no longer supported. There is no replacement for this class.
 *
 */
@Deprecated(since="25", forRemoval=true)
public final class ManagementPermission extends java.security.BasicPermission {
    private static final long serialVersionUID = 1897496590799378737L;

    /**
     * Constructs a ManagementPermission with the specified name.
     *
     * @param name Permission name. Must be either "monitor" or "control".
     *
     * @throws NullPointerException if <code>name</code> is <code>null</code>.
     * @throws IllegalArgumentException if <code>name</code> is empty or invalid.
     */
    public ManagementPermission(String name) {
        super(name);
        if (!name.equals("control") && !name.equals("monitor")) {
            throw new IllegalArgumentException("name: " + name);
        }
    }

    /**
     * Constructs a new ManagementPermission object.
     *
     * @param name Permission name. Must be either "monitor" or "control".
     * @param actions Must be either null or the empty string.
     *
     * @throws NullPointerException if <code>name</code> is <code>null</code>.
     * @throws IllegalArgumentException if <code>name</code> is empty or
     * if arguments are invalid.
     */
    public ManagementPermission(String name, String actions)
        throws IllegalArgumentException {
        super(name);
        if (!name.equals("control") && !name.equals("monitor")) {
            throw new IllegalArgumentException("name: " + name);
        }
        if (actions != null && actions.length() > 0) {
            throw new IllegalArgumentException("actions: " + actions);
        }
    }
}<|MERGE_RESOLUTION|>--- conflicted
+++ resolved
@@ -1,9 +1,5 @@
 /*
-<<<<<<< HEAD
- * Copyright (c) 2003, 2017, Oracle and/or its affiliates. All rights reserved.
-=======
  * Copyright (c) 2003, 2025, Oracle and/or its affiliates. All rights reserved.
->>>>>>> 8f6ccde9
  * DO NOT ALTER OR REMOVE COPYRIGHT NOTICES OR THIS FILE HEADER.
  *
  * This code is free software; you can redistribute it and/or modify it
@@ -38,7 +34,6 @@
  * provides a summary description of what the permission allows,
  * and discusses the risks of granting code the permission.
  *
-<<<<<<< HEAD
  * <table class="striped">
  * <caption style="display:none">Table shows permission target name, what the permission allows, and associated risks</caption>
  * <thead>
@@ -83,12 +78,6 @@
  * Programmers do not normally create ManagementPermission objects directly.
  * Instead they are created by the security policy code based on reading
  * the security policy file.
-=======
- * @apiNote
- * This permission cannot be used for controlling access to resources
- * as the Security Manager is no longer supported.
- * Consequently this class is deprecated for removal in a future release.
->>>>>>> 8f6ccde9
  *
  * @author  Mandy Chung
  * @since   1.5
