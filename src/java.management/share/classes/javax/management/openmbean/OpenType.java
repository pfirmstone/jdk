/*
<<<<<<< HEAD
 * Copyright (c) 2000, 2022, Oracle and/or its affiliates. All rights reserved.
=======
 * Copyright (c) 2000, 2025, Oracle and/or its affiliates. All rights reserved.
>>>>>>> 002679ac
 * DO NOT ALTER OR REMOVE COPYRIGHT NOTICES OR THIS FILE HEADER.
 *
 * This code is free software; you can redistribute it and/or modify it
 * under the terms of the GNU General Public License version 2 only, as
 * published by the Free Software Foundation.  Oracle designates this
 * particular file as subject to the "Classpath" exception as provided
 * by Oracle in the LICENSE file that accompanied this code.
 *
 * This code is distributed in the hope that it will be useful, but WITHOUT
 * ANY WARRANTY; without even the implied warranty of MERCHANTABILITY or
 * FITNESS FOR A PARTICULAR PURPOSE.  See the GNU General Public License
 * version 2 for more details (a copy is included in the LICENSE file that
 * accompanied this code).
 *
 * You should have received a copy of the GNU General Public License version
 * 2 along with this work; if not, write to the Free Software Foundation,
 * Inc., 51 Franklin St, Fifth Floor, Boston, MA 02110-1301 USA.
 *
 * Please contact Oracle, 500 Oracle Parkway, Redwood Shores, CA 94065 USA
 * or visit www.oracle.com if you need additional information or have any
 * questions.
 */

package javax.management.openmbean;

import com.sun.jmx.mbeanserver.GetPropertyAction;
import java.io.IOException;
import java.io.InvalidObjectException;
import java.io.ObjectInputStream;
import java.io.Serializable;
import java.security.AccessController;
import java.security.PrivilegedAction;
import java.util.Arrays;
import java.util.Collections;
import java.util.List;
import javax.management.Descriptor;
import javax.management.ImmutableDescriptor;

/**
 * The <code>OpenType</code> class is the parent abstract class of all classes which describe the actual <i>open type</i>
 * of open data values.
 * <p>
 * An <i>open type</i> is defined by:
 * <ul>
 *  <li>the fully qualified Java class name of the open data values this type describes;
 *      note that only a limited set of Java classes is allowed for open data values
 *      (see {@link #ALLOWED_CLASSNAMES_LIST ALLOWED_CLASSNAMES_LIST}),</li>
 *  <li>its name,</li>
 *  <li>its description.</li>
 * </ul>
 *
 * @param <T> the Java type that instances described by this type must
 * have.  For example, {@link SimpleType#INTEGER} is a {@code
 * SimpleType<Integer>} which is a subclass of {@code OpenType<Integer>},
 * meaning that an attribute, parameter, or return value that is described
 * as a {@code SimpleType.INTEGER} must have Java type
 * {@link Integer}.
 *
 * @since 1.5
 */
public abstract class OpenType<T> implements Serializable {

    /* Serial version */
    static final long serialVersionUID = -9195195325186646468L;


    /**
     * List of the fully qualified names of the Java classes allowed for open
     * data values. A multidimensional array of any one of these classes or
     * their corresponding primitive types is also an allowed class for open
     * data values.
     *
       <pre>ALLOWED_CLASSNAMES_LIST = {
        "java.lang.Void",
        "java.lang.Boolean",
        "java.lang.Character",
        "java.lang.Byte",
        "java.lang.Short",
        "java.lang.Integer",
        "java.lang.Long",
        "java.lang.Float",
        "java.lang.Double",
        "java.lang.String",
        "java.math.BigDecimal",
        "java.math.BigInteger",
        "java.util.Date",
        "javax.management.ObjectName",
        CompositeData.class.getName(),
        TabularData.class.getName() } ;
       </pre>
     *
     */
    public static final List<String> ALLOWED_CLASSNAMES_LIST =
      Collections.unmodifiableList(
        Arrays.asList(
          "java.lang.Void",
          "java.lang.Boolean",
          "java.lang.Character",
          "java.lang.Byte",
          "java.lang.Short",
          "java.lang.Integer",
          "java.lang.Long",
          "java.lang.Float",
          "java.lang.Double",
          "java.lang.String",
          "java.math.BigDecimal",
          "java.math.BigInteger",
          "java.util.Date",
          "javax.management.ObjectName",
          CompositeData.class.getName(),        // better refer to these two class names like this, rather than hardcoding a string,
          TabularData.class.getName()) );       // in case the package of these classes should change (who knows...)


    /**
     * @deprecated Use {@link #ALLOWED_CLASSNAMES_LIST ALLOWED_CLASSNAMES_LIST} instead.
     */
    @Deprecated
    public static final String[] ALLOWED_CLASSNAMES =
        ALLOWED_CLASSNAMES_LIST.toArray(new String[0]);


    /**
     * @serial The fully qualified Java class name of open data values this
     *         type describes.
     */
    private String className;

    /**
     * @serial The type description (should not be null or empty).
     */
    private String description;

    /**
     * @serial The name given to this type (should not be null or empty).
     */
    private String typeName;

    /**
     * Tells if this type describes an array (checked in constructor).
     */
    private transient boolean isArray = false;

    /**
     * Cached Descriptor for this OpenType, constructed on demand.
     */
    private transient Descriptor descriptor;

    /* *** Constructor *** */

    /**
     * Constructs an <code>OpenType</code> instance (actually a subclass instance as <code>OpenType</code> is abstract),
     * checking for the validity of the given parameters.
     * The validity constraints are described below for each parameter.
     * <br>&nbsp;
     * @param  className  The fully qualified Java class name of the open data values this open type describes.
     *                    The valid Java class names allowed for open data values are listed in
     *                    {@link #ALLOWED_CLASSNAMES_LIST ALLOWED_CLASSNAMES_LIST}.
     *                    A multidimensional array of any one of these classes
     *                    or their corresponding primitive types is also an allowed class,
     *                    in which case the class name follows the rules defined by the method
     *                    {@link Class#getName() getName()} of <code>java.lang.Class</code>.
     *                    For example, a 3-dimensional array of Strings has for class name
     *                    &quot;<code>[[[Ljava.lang.String;</code>&quot; (without the quotes).
     * <br>&nbsp;
     * @param  typeName  The name given to the open type this instance represents; cannot be a null or empty string.
     * <br>&nbsp;
     * @param  description  The human readable description of the open type this instance represents;
     *                      cannot be a null or empty string.
     * <br>&nbsp;
     * @throws IllegalArgumentException  if <var>className</var>, <var>typeName</var> or <var>description</var>
     *                                   is a null or empty string
     * <br>&nbsp;
     * @throws OpenDataException  if <var>className</var> is not one of the allowed Java class names for open data
     */
    protected OpenType(String  className,
                       String  typeName,
                       String  description) throws OpenDataException {
        checkClassNameOverride();
        this.typeName = valid("typeName", typeName);
        this.description = valid("description", description);
        this.className = validClassName(className);
        this.isArray = (this.className != null && this.className.startsWith("["));
    }

    /* Package-private constructor for callers we trust to get it right. */
    OpenType(String className, String typeName, String description,
             boolean isArray) {
        this.className   = valid("className",className);
        this.typeName    = valid("typeName", typeName);
        this.description = valid("description", description);
        this.isArray     = isArray;
    }

    @SuppressWarnings("removal")
    private void checkClassNameOverride() throws SecurityException {
        if (this.getClass().getClassLoader() == null)
            return;  // We trust bootstrap classes.
        if (overridesGetClassName(this.getClass())) {
<<<<<<< HEAD
            final GetPropertyAction getExtendOpenTypes =
                new GetPropertyAction("jmx.extend.open.types");
            if (AccessController.doPrivileged(getExtendOpenTypes) == null) {
                throw new SecurityException("Cannot override getClassName() " +
                        "unless -Djmx.extend.open.types");
            }
=======
            throw new SecurityException("Cannot override getClassName()");
>>>>>>> 002679ac
        }
    }

    @SuppressWarnings("removal")
    private static boolean overridesGetClassName(final Class<?> c) {
        return AccessController.doPrivileged(new PrivilegedAction<>() {
            public Boolean run() {
                try {
                    return (c.getMethod("getClassName").getDeclaringClass() !=
                            OpenType.class);
                } catch (Exception e) {
                    return true;  // fail safe
                }
            }
        });
    }

    private static String validClassName(String className) throws OpenDataException {
        className   = valid("className", className);

        // Check if className describes an array class, and determines its elements' class name.
        // (eg: a 3-dimensional array of Strings has for class name: "[[[Ljava.lang.String;")
        //
        int n = 0;
        while (className.startsWith("[", n)) {
            n++;
        }
        String eltClassName; // class name of array elements
        boolean isPrimitiveArray = false;
        if (n > 0) {
            if (className.startsWith("L", n) && className.endsWith(";")) {
                // removes the n leading '[' + the 'L' characters
                // and the last ';' character
                eltClassName = className.substring(n+1, className.length()-1);
            } else if (n == className.length() - 1) {
                // removes the n leading '[' characters
                eltClassName = className.substring(n, className.length());
                isPrimitiveArray = true;
            } else {
                throw new OpenDataException("Argument className=\"" + className +
                        "\" is not a valid class name");
            }
        } else {
            // not an array
            eltClassName = className;
        }

        // Check that eltClassName's value is one of the allowed basic data types for open data
        //
        boolean ok = false;
        if (isPrimitiveArray) {
            ok = ArrayType.isPrimitiveContentType(eltClassName);
        } else {
            ok = ALLOWED_CLASSNAMES_LIST.contains(eltClassName);
        }
        if ( ! ok ) {
            throw new OpenDataException("Argument className=\""+ className +
                                        "\" is not one of the allowed Java class names for open data.");
        }

        return className;
    }

    /* Return argValue.trim() provided argValue is neither null nor empty;
       otherwise throw IllegalArgumentException.  */
    private static String valid(String argName, String argValue) {
        if (argValue == null || (argValue = argValue.trim()).isEmpty())
            throw new IllegalArgumentException("Argument " + argName +
                                               " cannot be null or empty");
        return argValue;
    }

    /* Package-private access to a Descriptor containing this OpenType. */
    synchronized Descriptor getDescriptor() {
        if (descriptor == null) {
            descriptor = new ImmutableDescriptor(new String[] {"openType"},
                                                 new Object[] {this});
        }
        return descriptor;
    }

    /* *** Open type information methods *** */

    /**
     * Returns the fully qualified Java class name of the open data values
     * this open type describes.
     * The only possible Java class names for open data values are listed in
     * {@link #ALLOWED_CLASSNAMES_LIST ALLOWED_CLASSNAMES_LIST}.
     * A multidimensional array of any one of these classes or their
     * corresponding primitive types is also an allowed class,
     * in which case the class name follows the rules defined by the method
     * {@link Class#getName() getName()} of <code>java.lang.Class</code>.
     * For example, a 3-dimensional array of Strings has for class name
     * &quot;<code>[[[Ljava.lang.String;</code>&quot; (without the quotes),
     * a 3-dimensional array of Integers has for class name
     * &quot;<code>[[[Ljava.lang.Integer;</code>&quot; (without the quotes),
     * and a 3-dimensional array of int has for class name
     * &quot;<code>[[[I</code>&quot; (without the quotes)
     *
     * @return the class name.
     */
    public String getClassName() {
        return className;
    }

    // A version of getClassName() that can only be called from within this
    // package and that cannot be overridden.
    String safeGetClassName() {
        return className;
    }

    /**
     * Returns the name of this <code>OpenType</code> instance.
     *
     * @return the type name.
     */
    public String getTypeName() {

        return typeName;
    }

    /**
     * Returns the text description of this <code>OpenType</code> instance.
     *
     * @return the description.
     */
    public String getDescription() {

        return description;
    }

    /**
     * Returns <code>true</code> if the open data values this open
     * type describes are arrays, <code>false</code> otherwise.
     *
     * @return true if this is an array type.
     */
    public boolean isArray() {

        return isArray;
    }

    /**
     * Tests whether <var>obj</var> is a value for this open type.
     *
     * @param obj the object to be tested for validity.
     *
     * @return <code>true</code> if <var>obj</var> is a value for this
     * open type, <code>false</code> otherwise.
     */
    public abstract boolean isValue(Object obj) ;

    /**
     * Tests whether values of the given type can be assigned to this open type.
     * The default implementation of this method returns true only if the
     * types are equal.
     *
     * @param ot the type to be tested.
     *
     * @return true if {@code ot} is assignable to this open type.
     */
    boolean isAssignableFrom(OpenType<?> ot) {
        return this.equals(ot);
    }

    /* *** Methods overridden from class Object *** */

    /**
     * Compares the specified <code>obj</code> parameter with this
     * open type instance for equality.
     *
     * @param obj the object to compare to.
     *
     * @return true if this object and <code>obj</code> are equal.
     */
    public abstract boolean equals(Object obj) ;

    public abstract int hashCode() ;

    /**
     * Returns a string representation of this open type instance.
     *
     * @return the string representation.
     */
    public abstract String toString() ;

    /**
     * Deserializes an {@link OpenType} from an {@link java.io.ObjectInputStream}.
     */
    private void readObject(ObjectInputStream in)
            throws IOException, ClassNotFoundException {
        checkClassNameOverride();
        ObjectInputStream.GetField fields = in.readFields();
        final String classNameField;
        final String descriptionField;
        final String typeNameField;
        try {
            classNameField =
                validClassName((String) fields.get("className", null));
            descriptionField =
                valid("description", (String) fields.get("description", null));
            typeNameField =
                valid("typeName", (String) fields.get("typeName", null));
        } catch (Exception e) {
            IOException e2 = new InvalidObjectException(e.getMessage());
            e2.initCause(e);
            throw e2;
        }
        className = classNameField;
        description = descriptionField;
        typeName = typeNameField;
        isArray = (className.startsWith("["));
    }
}<|MERGE_RESOLUTION|>--- conflicted
+++ resolved
@@ -1,9 +1,5 @@
 /*
-<<<<<<< HEAD
- * Copyright (c) 2000, 2022, Oracle and/or its affiliates. All rights reserved.
-=======
  * Copyright (c) 2000, 2025, Oracle and/or its affiliates. All rights reserved.
->>>>>>> 002679ac
  * DO NOT ALTER OR REMOVE COPYRIGHT NOTICES OR THIS FILE HEADER.
  *
  * This code is free software; you can redistribute it and/or modify it
@@ -202,16 +198,12 @@
         if (this.getClass().getClassLoader() == null)
             return;  // We trust bootstrap classes.
         if (overridesGetClassName(this.getClass())) {
-<<<<<<< HEAD
             final GetPropertyAction getExtendOpenTypes =
                 new GetPropertyAction("jmx.extend.open.types");
             if (AccessController.doPrivileged(getExtendOpenTypes) == null) {
                 throw new SecurityException("Cannot override getClassName() " +
                         "unless -Djmx.extend.open.types");
             }
-=======
-            throw new SecurityException("Cannot override getClassName()");
->>>>>>> 002679ac
         }
     }
 
