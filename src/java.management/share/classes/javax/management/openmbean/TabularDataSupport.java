/*
 * Copyright (c) 2000, 2025, Oracle and/or its affiliates. All rights reserved.
 * DO NOT ALTER OR REMOVE COPYRIGHT NOTICES OR THIS FILE HEADER.
 *
 * This code is free software; you can redistribute it and/or modify it
 * under the terms of the GNU General Public License version 2 only, as
 * published by the Free Software Foundation.  Oracle designates this
 * particular file as subject to the "Classpath" exception as provided
 * by Oracle in the LICENSE file that accompanied this code.
 *
 * This code is distributed in the hope that it will be useful, but WITHOUT
 * ANY WARRANTY; without even the implied warranty of MERCHANTABILITY or
 * FITNESS FOR A PARTICULAR PURPOSE.  See the GNU General Public License
 * version 2 for more details (a copy is included in the LICENSE file that
 * accompanied this code).
 *
 * You should have received a copy of the GNU General Public License version
 * 2 along with this work; if not, write to the Free Software Foundation,
 * Inc., 51 Franklin St, Fifth Floor, Boston, MA 02110-1301 USA.
 *
 * Please contact Oracle, 500 Oracle Parkway, Redwood Shores, CA 94065 USA
 * or visit www.oracle.com if you need additional information or have any
 * questions.
 */


package javax.management.openmbean;

import com.sun.jmx.mbeanserver.GetPropertyAction;
import com.sun.jmx.mbeanserver.Util;
import java.io.IOException;
import java.io.ObjectInputStream;
import java.io.Serializable;
import java.security.AccessController;
import java.util.ArrayList;
import java.util.Arrays;
import java.util.Collection;
import java.util.Collections;
import java.util.HashMap;
import java.util.Iterator;
import java.util.LinkedHashMap;
import java.util.List;
import java.util.Map;
import java.util.Set;
import jdk.internal.access.SharedSecrets;


/**
 * The {@code TabularDataSupport} class is the <i>open data</i>
 * class which implements the {@code TabularData}
 * and the {@code Map} interfaces, and which is internally based on a hash map data structure.
 *
 * @since 1.5
 */
/* It would make much more sense to implement
   Map<List<?>,CompositeData> here, but unfortunately we cannot for
   compatibility reasons.  If we did that, then we would have to
   define e.g.
   CompositeData remove(Object)
   instead of
   Object remove(Object).

   That would mean that if any existing code subclassed
   TabularDataSupport and overrode
   Object remove(Object),
   it would (a) no longer compile and (b) not actually override
   CompositeData remove(Object)
   in binaries compiled before the change.
*/
public class TabularDataSupport
    implements TabularData, Map<Object,Object>,
               Cloneable, Serializable {


    /* Serial version */
    static final long serialVersionUID = 5720150593236309827L;


    /**
     * @serial This tabular data instance's contents: a {@link HashMap}
     */
    // field cannot be final because of clone method
    @SuppressWarnings("serial") // Conditionally serializable
    private Map<Object,CompositeData> dataMap;

    /**
     * @serial This tabular data instance's tabular type
     */
    private final TabularType tabularType;

    /**
     * The array of item names that define the index used for rows (convenience field)
     */
    private transient String[] indexNamesArray;



    /* *** Constructors *** */


    /**
     * Creates an empty {@code TabularDataSupport} instance
     * whose open-type is <var>tabularType</var>,
     * and whose underlying {@code HashMap} has a default
     * initial capacity (101) and default load factor (0.75).
     * <p>
     * This constructor simply calls {@code this(tabularType, 101, 0.75f);}
     *
     * @param  tabularType the <i>tabular type</i> describing this
     *         {@code TabularData} instance; cannot be null.
     *
     * @throws IllegalArgumentException  if the tabular type is null.
     */
    public TabularDataSupport(TabularType tabularType) {

        this(tabularType, 16, 0.75f);
    }

    /**
     * Creates an empty {@code TabularDataSupport} instance whose open-type is <var>tabularType</var>,
     * and whose underlying {@code HashMap} has the specified initial capacity and load factor.
     *
     * @param  tabularType               the <i>tabular type</i> describing this {@code TabularData} instance;
     *                           cannot be null.
     *
     * @param  initialCapacity   the initial capacity of the HashMap.
     *
     * @param  loadFactor        the load factor of the HashMap
     *
     * @throws IllegalArgumentException  if the initial capacity is less than zero,
     *                                   or the load factor is nonpositive,
     *                                   or the tabular type is null.
     */
    public TabularDataSupport(TabularType tabularType, int initialCapacity, float loadFactor) {

        // Check tabularType is not null
        //
        if (tabularType == null) {
            throw new IllegalArgumentException("Argument tabularType cannot be null.");
        }

        // Initialize this.tabularType (and indexNamesArray for convenience)
        //
        this.tabularType = tabularType;
        List<String> tmpNames = tabularType.getIndexNames();
        this.indexNamesArray = tmpNames.toArray(new String[tmpNames.size()]);

<<<<<<< HEAD
        // Since LinkedHashMap was introduced in SE 1.4, it's conceivable even
        // if very unlikely that we might be the server of a 1.3 client.  In
        // that case you'll need to set this property.  See CR 6334663.
        @SuppressWarnings("removal")
        String useHashMapProp = AccessController.doPrivileged(
                new GetPropertyAction("jmx.tabular.data.hash.map"));
        boolean useHashMap = "true".equalsIgnoreCase(useHashMapProp);

=======
>>>>>>> 002679ac
        // Construct the empty contents HashMap
        //
        this.dataMap = new LinkedHashMap<>(initialCapacity, loadFactor);
    }




    /* *** TabularData specific information methods *** */


    /**
     * Returns the <i>tabular type</i> describing this {@code TabularData} instance.
     */
    public TabularType getTabularType() {

        return tabularType;
    }

    /**
     * Calculates the index that would be used in this {@code TabularData} instance to refer
     * to the specified composite data <var>value</var> parameter if it were added to this instance.
     * This method checks for the type validity of the specified <var>value</var>,
     * but does not check if the calculated index is already used
     * to refer to a value in this {@code TabularData} instance.
     *
     * @param  value                      the composite data value whose index in this
     *                                    {@code TabularData} instance is to be calculated;
     *                                    must be of the same composite type as this instance's row type;
     *                                    must not be null.
     *
     * @return the index that the specified <var>value</var> would have in this {@code TabularData} instance.
     *
     * @throws NullPointerException       if <var>value</var> is {@code null}.
     *
     * @throws InvalidOpenTypeException   if <var>value</var> does not conform to this {@code TabularData} instance's
     *                                    row type definition.
     */
    public Object[] calculateIndex(CompositeData value) {

        // Check value is valid
        //
        checkValueType(value);

        // Return its calculated index
        //
        return internalCalculateIndex(value).toArray();
    }




    /* *** Content information query methods *** */


    /**
     * Returns {@code true} if and only if this {@code TabularData} instance contains a {@code CompositeData} value
     * (ie a row) whose index is the specified <var>key</var>. If <var>key</var> cannot be cast to a one dimension array
     * of Object instances, this method simply returns {@code false}; otherwise it returns the result of the call to
     * {@code this.containsKey((Object[]) key)}.
     *
     * @param  key  the index value whose presence in this {@code TabularData} instance is to be tested.
     *
     * @return  {@code true} if this {@code TabularData} indexes a row value with the specified key.
     */
    public boolean containsKey(Object key) {

        // if key is not an array of Object instances, return false
        //
        Object[] k;
        try {
            k = (Object[]) key;
        } catch (ClassCastException e) {
            return false;
        }

        return  this.containsKey(k);
    }

    /**
     * Returns {@code true} if and only if this {@code TabularData} instance contains a {@code CompositeData} value
     * (ie a row) whose index is the specified <var>key</var>. If <var>key</var> is {@code null} or does not conform to
     * this {@code TabularData} instance's {@code TabularType} definition, this method simply returns {@code false}.
     *
     * @param  key  the index value whose presence in this {@code TabularData} instance is to be tested.
     *
     * @return  {@code true} if this {@code TabularData} indexes a row value with the specified key.
     */
    public boolean containsKey(Object[] key) {

        return  ( key == null ? false : dataMap.containsKey(Arrays.asList(key)));
    }

    /**
     * Returns {@code true} if and only if this {@code TabularData} instance contains the specified
     * {@code CompositeData} value. If <var>value</var> is {@code null} or does not conform to
     * this {@code TabularData} instance's row type definition, this method simply returns {@code false}.
     *
     * @param  value  the row value whose presence in this {@code TabularData} instance is to be tested.
     *
     * @return  {@code true} if this {@code TabularData} instance contains the specified row value.
     */
    public boolean containsValue(CompositeData value) {

        return dataMap.containsValue(value);
    }

    /**
     * Returns {@code true} if and only if this {@code TabularData} instance contains the specified
     * value.
     *
     * @param  value  the row value whose presence in this {@code TabularData} instance is to be tested.
     *
     * @return  {@code true} if this {@code TabularData} instance contains the specified row value.
     */
    public boolean containsValue(Object value) {

        return dataMap.containsValue(value);
    }

    /**
     * This method simply calls {@code get((Object[]) key)}.
     *
     * @throws NullPointerException  if the <var>key</var> is {@code null}
     * @throws ClassCastException    if the <var>key</var> is not of the type {@code Object[]}
     * @throws InvalidKeyException   if the <var>key</var> does not conform
     *                               to this {@code TabularData} instance's
     *                               {@code TabularType} definition
     */
    public Object get(Object key) {

        return get((Object[]) key);
    }

    /**
     * Returns the {@code CompositeData} value whose index is
     * <var>key</var>, or {@code null} if there is no value mapping
     * to <var>key</var>, in this {@code TabularData} instance.
     *
     * @param key the index of the value to get in this
     * {@code TabularData} instance; must be valid with this
     * {@code TabularData} instance's row type definition; must not
     * be null.
     *
     * @return the value corresponding to <var>key</var>.
     *
     * @throws NullPointerException  if the <var>key</var> is {@code null}
     * @throws InvalidKeyException   if the <var>key</var> does not conform
     *                               to this {@code TabularData} instance's
     *                               {@code TabularType} type definition.
     */
    public CompositeData get(Object[] key) {

        // Check key is not null and valid with tabularType
        // (throws NullPointerException, InvalidKeyException)
        //
        checkKeyType(key);

        // Return the mapping stored in the parent HashMap
        //
        return dataMap.get(Arrays.asList(key));
    }




    /* *** Content modification operations (one element at a time) *** */


    /**
     * This method simply calls {@code put((CompositeData) value)} and
     * therefore ignores its <var>key</var> parameter which can be {@code null}.
     *
     * @param key an ignored parameter.
     * @param value the {@link CompositeData} to put.
     *
     * @return the value which is put
     *
     * @throws NullPointerException  if the <var>value</var> is {@code null}
     * @throws ClassCastException if the <var>value</var> is not of
     * the type {@code CompositeData}
     * @throws InvalidOpenTypeException if the <var>value</var> does
     * not conform to this {@code TabularData} instance's
     * {@code TabularType} definition
     * @throws KeyAlreadyExistsException if the key for the
     * <var>value</var> parameter, calculated according to this
     * {@code TabularData} instance's {@code TabularType} definition
     * already maps to an existing value
     */
    public Object put(Object key, Object value) {
        internalPut((CompositeData) value);
        return value; // should be return internalPut(...); (5090566)
    }

    public void put(CompositeData value) {
        internalPut(value);
    }

    private CompositeData internalPut(CompositeData value) {
        // Check value is not null, value's type is the same as this instance's row type,
        // and calculate the value's index according to this instance's tabularType and
        // check it is not already used for a mapping in the parent HashMap
        //
        List<?> index = checkValueAndIndex(value);

        // store the (key, value) mapping in the dataMap HashMap
        //
        return dataMap.put(index, value);
    }

    /**
     * This method simply calls {@code remove((Object[]) key)}.
     *
     * @param key an {@code Object[]} representing the key to remove.
     *
     * @return previous value associated with specified key, or {@code null}
     *         if there was no mapping for key.
     *
     * @throws NullPointerException  if the <var>key</var> is {@code null}
     * @throws ClassCastException    if the <var>key</var> is not of the type {@code Object[]}
     * @throws InvalidKeyException   if the <var>key</var> does not conform to this {@code TabularData} instance's
     *                               {@code TabularType} definition
     */
    public Object remove(Object key) {

        return remove((Object[]) key);
    }

    /**
     * Removes the {@code CompositeData} value whose index is <var>key</var> from this {@code TabularData} instance,
     * and returns the removed value, or returns {@code null} if there is no value whose index is <var>key</var>.
     *
     * @param  key  the index of the value to get in this {@code TabularData} instance;
     *              must be valid with this {@code TabularData} instance's row type definition;
     *              must not be null.
     *
     * @return previous value associated with specified key, or {@code null}
     *         if there was no mapping for key.
     *
     * @throws NullPointerException  if the <var>key</var> is {@code null}
     * @throws InvalidKeyException   if the <var>key</var> does not conform to this {@code TabularData} instance's
     *                               {@code TabularType} definition
     */
    public CompositeData remove(Object[] key) {

        // Check key is not null and valid with tabularType
        // (throws NullPointerException, InvalidKeyException)
        //
        checkKeyType(key);

        // Removes the (key, value) mapping in the parent HashMap
        //
        return dataMap.remove(Arrays.asList(key));
    }



    /* ***   Content modification bulk operations   *** */


    /**
     * Add all the values contained in the specified map <var>t</var>
     * to this {@code TabularData} instance.  This method converts
     * the collection of values contained in this map into an array of
     * {@code CompositeData} values, if possible, and then call the
     * method {@code putAll(CompositeData[])}. Note that the keys
     * used in the specified map <var>t</var> are ignored. This method
     * allows, for example to add the content of another
     * {@code TabularData} instance with the same row type (but
     * possibly different index names) into this instance.
     *
     * @param t the map whose values are to be added as new rows to
     * this {@code TabularData} instance; if <var>t</var> is
     * {@code null} or empty, this method returns without doing
     * anything.
     *
     * @throws NullPointerException if a value in <var>t</var> is
     * {@code null}.
     * @throws ClassCastException if a value in <var>t</var> is not an
     * instance of {@code CompositeData}.
     * @throws InvalidOpenTypeException if a value in <var>t</var>
     * does not conform to this {@code TabularData} instance's row
     * type definition.
     * @throws KeyAlreadyExistsException if the index for a value in
     * <var>t</var>, calculated according to this
     * {@code TabularData} instance's {@code TabularType} definition
     * already maps to an existing value in this instance, or two
     * values in <var>t</var> have the same index.
     */
    public void putAll(Map<?,?> t) {

        // if t is null or empty, just return
        //
        if ( (t == null) || (t.size() == 0) ) {
            return;
        }

        // Convert the values in t into an array of {@code CompositeData}
        //
        CompositeData[] values;
        try {
            values =
                t.values().toArray(new CompositeData[t.size()]);
        } catch (java.lang.ArrayStoreException e) {
            throw new ClassCastException("Map argument t contains values which are not instances of {@code CompositeData}");
        }

        // Add the array of values
        //
        putAll(values);
    }

    /**
     * Add all the elements in <var>values</var> to this
     * {@code TabularData} instance.  If any element in
     * <var>values</var> does not satisfy the constraints defined in
     * {@link #put(CompositeData) put}, or if any two
     * elements in <var>values</var> have the same index calculated
     * according to this {@code TabularData} instance's
     * {@code TabularType} definition, then an exception describing
     * the failure is thrown and no element of <var>values</var> is
     * added, thus leaving this {@code TabularData} instance
     * unchanged.
     *
     * @param values the array of composite data values to be added as
     * new rows to this {@code TabularData} instance; if
     * <var>values</var> is {@code null} or empty, this method
     * returns without doing anything.
     *
     * @throws NullPointerException if an element of <var>values</var>
     * is {@code null}
     * @throws InvalidOpenTypeException if an element of
     * <var>values</var> does not conform to this
     * {@code TabularData} instance's row type definition (ie its
     * {@code TabularType} definition)
     * @throws KeyAlreadyExistsException if the index for an element
     * of <var>values</var>, calculated according to this
     * {@code TabularData} instance's {@code TabularType} definition
     * already maps to an existing value in this instance, or two
     * elements of <var>values</var> have the same index
     */
    public void putAll(CompositeData[] values) {

        // if values is null or empty, just return
        //
        if ( (values == null) || (values.length == 0) ) {
            return;
        }

        // create the list of indexes corresponding to each value
        List<List<?>> indexes =
            new ArrayList<>(values.length + 1);

        // Check all elements in values and build index list
        //
        List<?> index;
        for (int i=0; i<values.length; i++) {
            // check value and calculate index
            index = checkValueAndIndex(values[i]);
            // check index is different of those previously calculated
            if (indexes.contains(index)) {
                throw new KeyAlreadyExistsException("Argument elements values["+ i +"] and values["+ indexes.indexOf(index) +
                                                    "] have the same indexes, "+
                                                    "calculated according to this TabularData instance's tabularType.");
            }
            // add to index list
            indexes.add(index);
        }

        // store all (index, value) mappings in the dataMap HashMap
        //
        for (int i=0; i<values.length; i++) {
            dataMap.put(indexes.get(i), values[i]);
        }
    }

    /**
     * Removes all rows from this {@code TabularDataSupport} instance.
     */
    public void clear() {

        dataMap.clear();
    }



    /* ***  Informational methods from java.util.Map  *** */

    /**
     * Returns the number of rows in this {@code TabularDataSupport} instance.
     *
     * @return the number of rows in this {@code TabularDataSupport} instance.
     */
    public int size() {

        return dataMap.size();
    }

    /**
     * Returns {@code true} if this {@code TabularDataSupport} instance contains no rows.
     *
     * @return {@code true} if this {@code TabularDataSupport} instance contains no rows.
     */
    public boolean isEmpty() {

        return (this.size() == 0);
    }



    /* ***  Collection views from java.util.Map  *** */

    /**
     * Returns a set view of the keys contained in the underlying map of this
     * {@code TabularDataSupport} instance used to index the rows.
     * Each key contained in this {@code Set} is an unmodifiable {@code List<?>}
     * so the returned set view is a {@code Set<List<?>>} but is declared as a
     * {@code Set<Object>} for compatibility reasons.
     * The set is backed by the underlying map of this
     * {@code TabularDataSupport} instance, so changes to the
     * {@code TabularDataSupport} instance are reflected in the
     * set, and vice-versa.
     *
     * The set supports element removal, which removes the corresponding
     * row from this {@code TabularDataSupport} instance, via the
     * {@link Iterator#remove}, {@link Set#remove}, {@link Set#removeAll},
     * {@link Set#retainAll}, and {@link Set#clear} operations. It does
     *  not support the {@link Set#add} or {@link Set#addAll} operations.
     *
     * @return a set view ({@code Set<List<?>>}) of the keys used to index
     * the rows of this {@code TabularDataSupport} instance.
     */
    public Set<Object> keySet() {

        return dataMap.keySet() ;
    }

    /**
     * Returns a collection view of the rows contained in this
     * {@code TabularDataSupport} instance. The returned {@code Collection}
     * is a {@code Collection<CompositeData>} but is declared as a
     * {@code Collection<Object>} for compatibility reasons.
     * The returned collection can be used to iterate over the values.
     * The collection is backed by the underlying map, so changes to the
     * {@code TabularDataSupport} instance are reflected in the collection,
     * and vice-versa.
     *
     * The collection supports element removal, which removes the corresponding
     * index to row mapping from this {@code TabularDataSupport} instance, via
     * the {@link Iterator#remove}, {@link Collection#remove},
     * {@link Collection#removeAll}, {@link Collection#retainAll},
     * and {@link Collection#clear} operations. It does not support
     * the {@link Collection#add} or {@link Collection#addAll} operations.
     *
     * @return a collection view ({@code Collection<CompositeData>}) of
     * the values contained in this {@code TabularDataSupport} instance.
     */
    public Collection<Object> values() {

        return Util.cast(dataMap.values());
    }


    /**
     * Returns a collection view of the index to row mappings
     * contained in this {@code TabularDataSupport} instance.
     * Each element in the returned collection is
     * a {@code Map.Entry<List<?>,CompositeData>} but
     * is declared as a {@code Map.Entry<Object,Object>}
     * for compatibility reasons. Each of the map entry
     * keys is an unmodifiable {@code List<?>}.
     * The collection is backed by the underlying map of this
     * {@code TabularDataSupport} instance, so changes to the
     * {@code TabularDataSupport} instance are reflected in
     * the collection, and vice-versa.
     * The collection supports element removal, which removes
     * the corresponding mapping from the map, via the
     * {@link Iterator#remove}, {@link Collection#remove},
     * {@link Collection#removeAll}, {@link Collection#retainAll},
     * and {@link Collection#clear} operations. It does not support
     * the {@link Collection#add} or {@link Collection#addAll}
     * operations.
     * <p>
     * <b>IMPORTANT NOTICE</b>: Do not use the {@code setValue} method of the
     * {@code Map.Entry} elements contained in the returned collection view.
     * Doing so would corrupt the index to row mappings contained in this
     * {@code TabularDataSupport} instance.
     *
     * @return a collection view ({@code Set<Map.Entry<List<?>,CompositeData>>})
     * of the mappings contained in this map.
     * @see java.util.Map.Entry
     */
    public Set<Map.Entry<Object,Object>> entrySet() {

        return Util.cast(dataMap.entrySet());
    }


    /* ***  Commodity methods from java.lang.Object  *** */


    /**
     * Returns a clone of this {@code TabularDataSupport} instance:
     * the clone is obtained by calling {@code super.clone()}, and then cloning the underlying map.
     * Only a shallow clone of the underlying map is made, i.e.
     * no cloning of the indexes and row values is made as they are immutable.
     */
    /* We cannot use covariance here and return TabularDataSupport
       because this would fail with existing code that subclassed
       TabularDataSupport and overrode Object clone().  It would not
       override the new clone().  */
    public Object clone() {
        try {
            TabularDataSupport c = (TabularDataSupport) super.clone();
            c.dataMap = new HashMap<>(c.dataMap);
            return c;
        }
        catch (CloneNotSupportedException e) {
            throw new InternalError(e.toString(), e);
        }
    }


    /**
     * Compares the specified <var>obj</var> parameter with this {@code TabularDataSupport} instance for equality.
     * <p>
     * Returns {@code true} if and only if all of the following statements are true:
     * <ul>
     * <li><var>obj</var> is non null,</li>
     * <li><var>obj</var> also implements the {@code TabularData} interface,</li>
     * <li>their tabular types are equal</li>
     * <li>their contents (ie all CompositeData values) are equal.</li>
     * </ul>
     * This ensures that this {@code equals} method works properly for <var>obj</var> parameters which are
     * different implementations of the {@code TabularData} interface.
     * <br>&nbsp;
     * @param  obj  the object to be compared for equality with this {@code TabularDataSupport} instance;
     *
     * @return  {@code true} if the specified object is equal to this {@code TabularDataSupport} instance.
     */
    public boolean equals(Object obj) {

        // if obj is null, return false
        //
        if (obj == null) {
            return false;
        }

        // if obj is not a TabularData, return false
        //
        TabularData other;
        try {
            other = (TabularData) obj;
        } catch (ClassCastException e) {
            return false;
        }

        // Now, really test for equality between this TabularData implementation and the other:
        //

        // their tabularType should be equal
        if ( ! this.getTabularType().equals(other.getTabularType()) ) {
            return false;
        }

        // their contents should be equal:
        // . same size
        // . values in this instance are in the other (we know there are no duplicate elements possible)
        // (row values comparison is enough, because keys are calculated according to tabularType)

        if (this.size() != other.size()) {
            return false;
        }
        for (CompositeData value : dataMap.values()) {
            if ( ! other.containsValue(value) ) {
                return false;
            }
        }

        // All tests for equality were successful
        //
        return true;
    }

    /**
     * Returns the hash code value for this {@code TabularDataSupport} instance.
     * <p>
     * The hash code of a {@code TabularDataSupport} instance is the sum of the hash codes
     * of all elements of information used in {@code equals} comparisons
     * (ie: its <i>tabular type</i> and its content, where the content is defined as all the CompositeData values).
     * <p>
     * This ensures that {@code t1.equals(t2)} implies that {@code t1.hashCode()==t2.hashCode()}
     * for any two {@code TabularDataSupport} instances {@code t1} and {@code t2},
     * as required by the general contract of the method
     * {@link Object#hashCode() Object.hashCode()}.
     * <p>
     * However, note that another instance of a class implementing the {@code TabularData} interface
     * may be equal to this {@code TabularDataSupport} instance as defined by {@link #equals},
     * but may have a different hash code if it is calculated differently.
     *
     * @return  the hash code value for this {@code TabularDataSupport} instance
     */
   public int hashCode() {

        int result = 0;

        result += this.tabularType.hashCode();
        for (Object value : values())
            result += value.hashCode();

        return result;

    }

    /**
     * Returns a string representation of this {@code TabularDataSupport} instance.
     * <p>
     * The string representation consists of the name of this class
     * (ie {@code javax.management.openmbean.TabularDataSupport}),
     * the string representation of the tabular type of this instance, and the string representation of the contents
     * (ie list the key=value mappings as returned by a call to
     * {@code dataMap.}{@link java.util.HashMap#toString() toString()}).
     *
     * @return  a string representation of this {@code TabularDataSupport} instance
     */
    public String toString() {

        return new StringBuilder()
            .append(this.getClass().getName())
            .append("(tabularType=")
            .append(tabularType.toString())
            .append(",contents=")
            .append(dataMap.toString())
            .append(")")
            .toString();
    }




    /* *** TabularDataSupport internal utility methods *** */


    /**
     * Returns the index for value, assuming value is valid for this {@code TabularData} instance
     * (ie value is not null, and its composite type is equal to row type).
     *
     * The index is a List, and not an array, so that an
     * index.equals(otherIndex) call will actually compare contents,
     * not just the objects references as is done for an array object.
     *
     * The returned List is unmodifiable so that once a row has been put
     * into the dataMap, its index cannot be modified,
     * for example by a user that would attempt to modify an
     * index contained in the Set returned by keySet().
     */
    private List<?> internalCalculateIndex(CompositeData value) {

        return Collections.unmodifiableList(Arrays.asList(value.getAll(this.indexNamesArray)));
    }

    /**
     * Checks if the specified key is valid for this {@code TabularData} instance.
     *
     * @throws  NullPointerException
     * @throws  InvalidOpenTypeException
     */
    private void checkKeyType(Object[] key) {

        // Check key is neither null nor empty
        //
        if ( (key == null) || (key.length == 0) ) {
            throw new NullPointerException("Argument key cannot be null or empty.");
        }

        /* Now check key is valid with tabularType index and row type definitions: */

        // key[] should have the size expected for an index
        //
        if (key.length != this.indexNamesArray.length) {
            throw new InvalidKeyException("Argument key's length="+ key.length +
                                          " is different from the number of item values, which is "+ indexNamesArray.length +
                                          ", specified for the indexing rows in this TabularData instance.");
        }

        // each element in key[] should be a value for its corresponding open type specified in rowType
        //
        OpenType<?> keyElementType;
        for (int i=0; i<key.length; i++) {
            keyElementType = tabularType.getRowType().getType(this.indexNamesArray[i]);
            if ( (key[i] != null) && (! keyElementType.isValue(key[i])) ) {
                throw new InvalidKeyException("Argument element key["+ i +"] is not a value for the open type expected for "+
                                              "this element of the index, whose name is \""+ indexNamesArray[i] +
                                              "\" and whose open type is "+ keyElementType);
            }
        }
    }

    /**
     * Checks the specified value's type is valid for this {@code TabularData} instance
     * (ie value is not null, and its composite type is equal to row type).
     *
     * @throws  NullPointerException
     * @throws  InvalidOpenTypeException
     */
    private void checkValueType(CompositeData value) {

        // Check value is not null
        //
        if (value == null) {
            throw new NullPointerException("Argument value cannot be null.");
        }

        // if value's type is not the same as this instance's row type, throw InvalidOpenTypeException
        //
        if (!tabularType.getRowType().isValue(value)) {
            throw new InvalidOpenTypeException("Argument value's composite type ["+ value.getCompositeType() +
                                               "] is not assignable to "+
                                               "this TabularData instance's row type ["+ tabularType.getRowType() +"].");
        }
    }

    /**
     * Checks if the specified value can be put (ie added) in this {@code TabularData} instance
     * (ie value is not null, its composite type is equal to row type, and its index is not already used),
     * and returns the index calculated for this value.
     *
     * The index is a List, and not an array, so that an index.equals(otherIndex) call will actually compare contents,
     * not just the objects references as is done for an array object.
     *
     * @throws  NullPointerException
     * @throws  InvalidOpenTypeException
     * @throws  KeyAlreadyExistsException
     */
    private List<?> checkValueAndIndex(CompositeData value) {

        // Check value is valid
        //
        checkValueType(value);

        // Calculate value's index according to this instance's tabularType
        // and check it is not already used for a mapping in the parent HashMap
        //
        List<?> index = internalCalculateIndex(value);

        if (dataMap.containsKey(index)) {
            throw new KeyAlreadyExistsException("Argument value's index, calculated according to this TabularData "+
                                                "instance's tabularType, already refers to a value in this table.");
        }

        // The check is OK, so return the index
        //
        return index;
    }

    /**
     * Deserializes a {@link TabularDataSupport} from an {@link ObjectInputStream}.
     */
    private void readObject(ObjectInputStream in)
            throws IOException, ClassNotFoundException {
      in.defaultReadObject();
      List<String> tmpNames = tabularType.getIndexNames();
      int size = tmpNames.size();
      SharedSecrets.getJavaObjectInputStreamAccess().checkArray(in, String[].class, size);
      indexNamesArray = tmpNames.toArray(new String[size]);
    }
}<|MERGE_RESOLUTION|>--- conflicted
+++ resolved
@@ -145,7 +145,6 @@
         List<String> tmpNames = tabularType.getIndexNames();
         this.indexNamesArray = tmpNames.toArray(new String[tmpNames.size()]);
 
-<<<<<<< HEAD
         // Since LinkedHashMap was introduced in SE 1.4, it's conceivable even
         // if very unlikely that we might be the server of a 1.3 client.  In
         // that case you'll need to set this property.  See CR 6334663.
@@ -154,8 +153,6 @@
                 new GetPropertyAction("jmx.tabular.data.hash.map"));
         boolean useHashMap = "true".equalsIgnoreCase(useHashMapProp);
 
-=======
->>>>>>> 002679ac
         // Construct the empty contents HashMap
         //
         this.dataMap = new LinkedHashMap<>(initialCapacity, loadFactor);
