/*
<<<<<<< HEAD
 * Copyright (c) 2002, 2013, Oracle and/or its affiliates. All rights reserved.
=======
 * Copyright (c) 2002, 2025, Oracle and/or its affiliates. All rights reserved.
>>>>>>> 8f6ccde9
 * DO NOT ALTER OR REMOVE COPYRIGHT NOTICES OR THIS FILE HEADER.
 *
 * This code is free software; you can redistribute it and/or modify it
 * under the terms of the GNU General Public License version 2 only, as
 * published by the Free Software Foundation.  Oracle designates this
 * particular file as subject to the "Classpath" exception as provided
 * by Oracle in the LICENSE file that accompanied this code.
 *
 * This code is distributed in the hope that it will be useful, but WITHOUT
 * ANY WARRANTY; without even the implied warranty of MERCHANTABILITY or
 * FITNESS FOR A PARTICULAR PURPOSE.  See the GNU General Public License
 * version 2 for more details (a copy is included in the LICENSE file that
 * accompanied this code).
 *
 * You should have received a copy of the GNU General Public License version
 * 2 along with this work; if not, write to the Free Software Foundation,
 * Inc., 51 Franklin St, Fifth Floor, Boston, MA 02110-1301 USA.
 *
 * Please contact Oracle, 500 Oracle Parkway, Redwood Shores, CA 94065 USA
 * or visit www.oracle.com if you need additional information or have any
 * questions.
 */

package javax.management;

import java.security.BasicPermission;
import java.io.IOException;
import java.io.InvalidObjectException;
import java.io.ObjectInputStream;

/**
 * This permission represents "trust" in a signer or codebase.
 * <p>
 * MBeanTrustPermission contains a target name but no actions list.
 * A single target name, "register", is defined for this permission.
 * The target "*" is also allowed, permitting "register" and any future
 * targets that may be defined.
 * Only the null value or the empty string are allowed for the action
 * to allow the policy object to create the permissions specified in
 * the policy file.
<<<<<<< HEAD
 * <p>
 * If a signer, or codesource is granted this permission, then it is
 * considered a trusted source for MBeans. Only MBeans from trusted
 * sources may be registered in the MBeanServer.
=======
 *
 * @apiNote
 * This permission cannot be used for controlling access to resources
 * as the Security Manager is no longer supported.
 * Consequently this class is deprecated for removal in a future release.
 *
 * @deprecated This class was only useful in conjunction with the Security Manager,
 * which is no longer supported. There is no replacement for this class.
>>>>>>> 8f6ccde9
 *
 * @since 1.5
 */
@Deprecated(since="25", forRemoval=true)
public class MBeanTrustPermission extends BasicPermission {

    private static final long serialVersionUID = -2952178077029018140L;

    /** <p>Create a new MBeanTrustPermission with the given name.</p>
        <p>This constructor is equivalent to
        <code>MBeanTrustPermission(name,null)</code>.</p>
        @param name the name of the permission. It must be
        "register" or "*" for this permission.
     *
     * @throws NullPointerException if <code>name</code> is <code>null</code>.
     * @throws IllegalArgumentException if <code>name</code> is neither
     * "register" nor "*".
     */
    public MBeanTrustPermission(String name) {
        this(name, null);
    }

    /** <p>Create a new MBeanTrustPermission with the given name.</p>
        @param name the name of the permission. It must be
        "register" or "*" for this permission.
        @param actions the actions for the permission.  It must be
        null or <code>""</code>.
     *
     * @throws NullPointerException if <code>name</code> is <code>null</code>.
     * @throws IllegalArgumentException if <code>name</code> is neither
     * "register" nor "*"; or if <code>actions</code> is a non-null
     * non-empty string.
     */
    public MBeanTrustPermission(String name, String actions) {
        super(name, actions);
        validate(name,actions);
    }

    private static void validate(String name, String actions) {
        /* Check that actions is a null empty string */
        if (actions != null && actions.length() > 0) {
            throw new IllegalArgumentException("MBeanTrustPermission actions must be null: " +
                                               actions);
        }

        if (!name.equals("register") && !name.equals("*")) {
            throw new IllegalArgumentException("MBeanTrustPermission: Unknown target name " +
                                               "[" + name + "]");
        }
    }

    private void readObject(ObjectInputStream in)
         throws IOException, ClassNotFoundException {

        // Reading private fields of base class
        in.defaultReadObject();
        try {
            validate(super.getName(),super.getActions());
        } catch (IllegalArgumentException e) {
            throw new InvalidObjectException(e.getMessage());
        }
    }
}<|MERGE_RESOLUTION|>--- conflicted
+++ resolved
@@ -1,9 +1,5 @@
 /*
-<<<<<<< HEAD
- * Copyright (c) 2002, 2013, Oracle and/or its affiliates. All rights reserved.
-=======
  * Copyright (c) 2002, 2025, Oracle and/or its affiliates. All rights reserved.
->>>>>>> 8f6ccde9
  * DO NOT ALTER OR REMOVE COPYRIGHT NOTICES OR THIS FILE HEADER.
  *
  * This code is free software; you can redistribute it and/or modify it
@@ -44,21 +40,10 @@
  * Only the null value or the empty string are allowed for the action
  * to allow the policy object to create the permissions specified in
  * the policy file.
-<<<<<<< HEAD
  * <p>
  * If a signer, or codesource is granted this permission, then it is
  * considered a trusted source for MBeans. Only MBeans from trusted
  * sources may be registered in the MBeanServer.
-=======
- *
- * @apiNote
- * This permission cannot be used for controlling access to resources
- * as the Security Manager is no longer supported.
- * Consequently this class is deprecated for removal in a future release.
- *
- * @deprecated This class was only useful in conjunction with the Security Manager,
- * which is no longer supported. There is no replacement for this class.
->>>>>>> 8f6ccde9
  *
  * @since 1.5
  */
