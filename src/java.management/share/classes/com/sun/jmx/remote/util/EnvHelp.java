--- conflicted
+++ resolved
@@ -1,9 +1,5 @@
 /*
-<<<<<<< HEAD
- * Copyright (c) 2003, 2022, Oracle and/or its affiliates. All rights reserved.
-=======
  * Copyright (c) 2003, 2025, Oracle and/or its affiliates. All rights reserved.
->>>>>>> 002679ac
  * DO NOT ALTER OR REMOVE COPYRIGHT NOTICES OR THIS FILE HEADER.
  *
  * This code is free software; you can redistribute it and/or modify it
@@ -275,15 +271,12 @@
             String s = AccessController.doPrivileged(act);
             if (s != null) {
                 defaultQueueSize = Integer.parseInt(s);
-<<<<<<< HEAD
             } else { // try the old one
                 act = new GetPropertyAction(oldP);
                 s = AccessController.doPrivileged(act);
                 if (s != null) {
                     defaultQueueSize = Integer.parseInt(s);
                 }
-=======
->>>>>>> 002679ac
             }
         } catch (RuntimeException e) {
             logger.warning("getNotifBufferSize",
