--- conflicted
+++ resolved
@@ -1,9 +1,5 @@
 /*
-<<<<<<< HEAD
- * Copyright (c) 2005, 2022, Oracle and/or its affiliates. All rights reserved.
-=======
  * Copyright (c) 2005, 2025, Oracle and/or its affiliates. All rights reserved.
->>>>>>> 002679ac
  * DO NOT ALTER OR REMOVE COPYRIGHT NOTICES OR THIS FILE HEADER.
  *
  * This code is free software; you can redistribute it and/or modify it
@@ -149,15 +145,11 @@
     throws InstanceAlreadyExistsException {
         ObjectName existing = mxbeanToObjectName.get(mxbean);
         if (existing != null) {
-<<<<<<< HEAD
             @SuppressWarnings("removal")
             String multiname = AccessController.doPrivileged(
                     new GetPropertyAction("jmx.mxbean.multiname"));
             if (!"true".equalsIgnoreCase(multiname)) {
                 throw new InstanceAlreadyExistsException(
-=======
-            throw new InstanceAlreadyExistsException(
->>>>>>> 002679ac
                         "MXBean already registered with name " + existing);
         }
         mxbeanToObjectName.put(mxbean, name);
