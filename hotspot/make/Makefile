--- conflicted
+++ resolved
@@ -372,6 +372,12 @@
 		$(install-file)
         $(EXPORT_SERVER_DIR)/64/%.debuginfo:    		$(C2_DIR)/%.debuginfo
 		$(install-file)
+        $(EXPORT_JRE_LIB_ARCH_DIR)/%.diz: 			$(C2_DIR)/%.diz
+		$(install-file)
+        $(EXPORT_SERVER_DIR)/%.diz:       			$(C2_DIR)/%.diz
+		$(install-file)
+        $(EXPORT_SERVER_DIR)/64/%.diz:    			$(C2_DIR)/%.diz
+		$(install-file)
     endif
     ifeq ($(JVM_VARIANT_CLIENT), true)
         $(EXPORT_JRE_LIB_ARCH_DIR)/%.$(LIBRARY_SUFFIX): $(C1_DIR)/%.$(LIBRARY_SUFFIX)
@@ -386,6 +392,12 @@
 		$(install-file)
         $(EXPORT_CLIENT_DIR)/64/%.debuginfo:    		$(C1_DIR)/%.debuginfo
 		$(install-file)
+        $(EXPORT_JRE_LIB_ARCH_DIR)/%.diz: 			$(C1_DIR)/%.diz
+		$(install-file)
+        $(EXPORT_CLIENT_DIR)/%.diz:       			$(C1_DIR)/%.diz
+		$(install-file)
+        $(EXPORT_CLIENT_DIR)/64/%.diz:    			$(C1_DIR)/%.diz
+		$(install-file)
     endif
     ifeq ($(JVM_VARIANT_ZEROSHARK), true)
         $(EXPORT_JRE_LIB_ARCH_DIR)/%.$(LIBRARY_SUFFIX): $(SHARK_DIR)/%.$(LIBRARY_SUFFIX)
@@ -399,51 +411,6 @@
         $(EXPORT_SERVER_DIR)/%.$(LIBRARY_SUFFIX):       $(ZERO_DIR)/%.$(LIBRARY_SUFFIX)
 		$(install-file)
     endif
-<<<<<<< HEAD
-=======
-  else
-$(EXPORT_JRE_LIB_ARCH_DIR)/%.$(LIBRARY_SUFFIX): $(C1_DIR)/%.$(LIBRARY_SUFFIX)
-	$(install-file)
-$(EXPORT_JRE_LIB_ARCH_DIR)/%.$(LIBRARY_SUFFIX): $(C2_DIR)/%.$(LIBRARY_SUFFIX)
-	$(install-file)
-$(EXPORT_CLIENT_DIR)/%.$(LIBRARY_SUFFIX):       $(C1_DIR)/%.$(LIBRARY_SUFFIX)
-	$(install-file)
-$(EXPORT_CLIENT_DIR)/64/%.$(LIBRARY_SUFFIX):    $(C1_DIR)/%.$(LIBRARY_SUFFIX)
-	$(install-file)
-$(EXPORT_SERVER_DIR)/%.$(LIBRARY_SUFFIX):       $(C2_DIR)/%.$(LIBRARY_SUFFIX)
-	$(install-file)
-$(EXPORT_SERVER_DIR)/64/%.$(LIBRARY_SUFFIX):    $(C2_DIR)/%.$(LIBRARY_SUFFIX)
-	$(install-file)
-
-# Debug info for shared library
-$(EXPORT_JRE_LIB_ARCH_DIR)/%.debuginfo: $(C1_DIR)/%.debuginfo
-	$(install-file)
-$(EXPORT_JRE_LIB_ARCH_DIR)/%.debuginfo: $(C2_DIR)/%.debuginfo
-	$(install-file)
-$(EXPORT_CLIENT_DIR)/%.debuginfo:       $(C1_DIR)/%.debuginfo
-	$(install-file)
-$(EXPORT_CLIENT_DIR)/64/%.debuginfo:    $(C1_DIR)/%.debuginfo
-	$(install-file)
-$(EXPORT_SERVER_DIR)/%.debuginfo:       $(C2_DIR)/%.debuginfo
-	$(install-file)
-$(EXPORT_SERVER_DIR)/64/%.debuginfo:    $(C2_DIR)/%.debuginfo
-	$(install-file)
-
-# ZIP'ed debug info for shared library
-$(EXPORT_JRE_LIB_ARCH_DIR)/%.diz: $(C1_DIR)/%.diz
-	$(install-file)
-$(EXPORT_JRE_LIB_ARCH_DIR)/%.diz: $(C2_DIR)/%.diz
-	$(install-file)
-$(EXPORT_CLIENT_DIR)/%.diz:       $(C1_DIR)/%.diz
-	$(install-file)
-$(EXPORT_CLIENT_DIR)/64/%.diz:    $(C1_DIR)/%.diz
-	$(install-file)
-$(EXPORT_SERVER_DIR)/%.diz:       $(C2_DIR)/%.diz
-	$(install-file)
-$(EXPORT_SERVER_DIR)/64/%.diz:    $(C2_DIR)/%.diz
-	$(install-file)
-  endif
->>>>>>> 6f5472df
 endif
 
 # Jar file (sa-jdi.jar)
